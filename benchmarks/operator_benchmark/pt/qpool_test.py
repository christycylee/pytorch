--- conflicted
+++ resolved
@@ -119,29 +119,18 @@
         super(QAvgPool2dBenchmark, self).setup(N, C, H, W, dtype, contig)
 
 
-<<<<<<< HEAD
 class QAdaptiveAvgPool2dBenchmark(_QPool2dBenchmarkBase):
     def init(self, N, C, input_size, output_size, contig, dtype):
         self.pool_op = torch.nn.AdaptiveAvgPool2d(output_size=output_size)
         super(QAdaptiveAvgPool2dBenchmark, self).setup(N, C, *input_size, dtype,
                                                        contig)
 
-
-op_bench.generate_pt_test(qadaptive_avgpool2d_short_configs,
+op_bench.generate_pt_test(qadaptive_avgpool2d_short_configs + qadaptive_avgpool2d_long_configs,
                           QAdaptiveAvgPool2dBenchmark)
-op_bench.generate_pt_test(qmaxpool2d_short_configs, QAvgPool2dBenchmark)
-op_bench.generate_pt_test(qmaxpool2d_short_configs, QMaxPool2dBenchmark)
-
-op_bench.generate_pt_test(qadaptive_avgpool2d_long_configs,
-                          QAdaptiveAvgPool2dBenchmark)
-op_bench.generate_pt_test(qmaxpool2d_long_configs, QMaxPool2dBenchmark)
-op_bench.generate_pt_test(qmaxpool2d_long_configs, QAvgPool2dBenchmark)
-=======
 op_bench.generate_pt_test(qmaxpool2d_short_configs + qmaxpool2d_long_configs,
                           QAvgPool2dBenchmark)
 op_bench.generate_pt_test(qmaxpool2d_short_configs + qmaxpool2d_long_configs,
                           QMaxPool2dBenchmark)
->>>>>>> a150a099
 
 
 if __name__ == "__main__":
