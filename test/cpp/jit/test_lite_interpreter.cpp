--- conflicted
+++ resolved
@@ -95,15 +95,6 @@
   AT_ASSERT(output.toTensor().item<float>() == 7.0);
 }
 
-<<<<<<< HEAD
-void testLiteInterpreterPrimOverload() {
-  script::Module m("m");
-  m.define(R"JIT(
-  def forward(self, x):
-      result = [1, 2]
-      result.append(3)
-      return result
-=======
 void testLiteInterpreterTuple() {
   script::Module m("m");
   m.define(R"JIT(
@@ -113,18 +104,29 @@
   def forward(self, x):
       tuple = self.foo(x)
       return tuple
->>>>>>> 38d1080a
   )JIT");
   std::stringstream ss;
   m._save_for_mobile(ss);
   mobile::Module bc = _load_for_mobile(ss);
   std::vector<torch::jit::IValue> inputs({torch::ones({})});
   auto output = bc.run_method("forward", inputs);
-<<<<<<< HEAD
+  AT_ASSERT(output.toTuple()->elements()[1].toInt() == 2);
+}
+
+void testLiteInterpreterPrimOverload() {
+  script::Module m("m");
+  m.define(R"JIT(
+  def forward(self, x):
+      result = [1, 2]
+      result.append(3)
+      return result
+  )JIT");
+  std::stringstream ss;
+  m._save_for_mobile(ss);
+  mobile::Module bc = _load_for_mobile(ss);
+  std::vector<torch::jit::IValue> inputs({torch::ones({})});
+  auto output = bc.run_method("forward", inputs);
   AT_ASSERT(output.toIntList()[2] == 3);
-=======
-  AT_ASSERT(output.toTuple()->elements()[1].toInt() == 2);
->>>>>>> 38d1080a
 }
 } // namespace torch
 } // namespace jit