--- conflicted
+++ resolved
@@ -63,11 +63,8 @@
   _(DCE)                               \
   _(CustomFusionNestedBlocks)          \
   _(ClassDerive)                       \
-<<<<<<< HEAD
+  _(ModuleInterfaceSerialization)      \
   _(ClassTypeAddRemoveAttr)            \
-=======
-  _(ModuleInterfaceSerialization)      \
->>>>>>> 26f57cbe
   _(Inliner)                           \
   _(LiteInterpreterAdd)                \
   _(LiteInterpreterConv)
