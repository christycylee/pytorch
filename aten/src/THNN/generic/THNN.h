--- conflicted
+++ resolved
@@ -178,52 +178,5 @@
           THTensor *gradInput,
           THTensor *output);
 
-<<<<<<< HEAD
-TH_API void THNN_(SpatialClassNLLCriterion_updateOutput)(
-          THNNState *state,            // library's state
-          THTensor *input,             // input tensor (4D)
-          THIndexTensor *target,       // tensor containing indexes of target classes (3D)
-          THTensor *output,            // [OUT] a one-element tensor with loss
-          int64_t reduction,
-          THTensor *weights,           // [OPTIONAL] class weights
-          THTensor *total_weight,      // [BUFFER]
-          int64_t ignore_index);       // target index to ignore (loss = 0, gradInput = 0)
-
-TH_API void THNN_(SpatialClassNLLCriterion_updateGradInput)(
-          THNNState *state,            // library's state
-          THTensor *input,             // input tensor (4D)
-          THIndexTensor *target,       // tensor containing indexes of target classes (3D)
-          THTensor *gradOutput,
-          THTensor *gradInput,         // [OUT] gradient w.r.t. input
-          int64_t reduction,
-          THTensor *weights,           // [OPTIONAL] class weights
-          THTensor *total_weight,      // [BUFFER]
-          int64_t ignore_index);       // target index to ignore (loss = 0, gradInput = 0)
-=======
-TH_API void THNN_(VolumetricConvolutionMM_updateGradInput)(
-          THNNState *state,
-          THTensor *input,
-          THTensor *gradOutput,
-          THTensor *gradInput,
-          THTensor *weight,
-          THTensor *finput,
-          THTensor *fgradInput,
-          int kT, int kW, int kH,
-          int dT, int dW, int dH,
-          int pT, int pW, int pH);
-TH_API void THNN_(VolumetricConvolutionMM_accGradParameters)(
-          THNNState *state,
-          THTensor *input,
-          THTensor *gradOutput,
-          THTensor *gradWeight,
-          THTensor *gradBias,       // [OPTIONAL]
-          THTensor *finput,
-          THTensor *fgradInput,
-          int kT, int kW, int kH,
-          int dT, int dW, int dH,
-          int pT, int pW, int pH,
-          accreal scale);
->>>>>>> be757957
-
 #endif
 #endif