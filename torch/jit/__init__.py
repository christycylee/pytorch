import torch._C
import torch._jit_internal as _jit_internal
import torch.backends.cudnn as cudnn
import torch.jit.annotations
import torch.testing
import torch.jit._recursive

from torch.jit._recursive import ScriptMethodStub
from torch._jit_internal import _qualified_name
from torch.autograd import Variable, function
from torch.jit.frontend import get_jit_class_def, get_jit_def, get_default_args
from torch.nn import Module
from torch.serialization import validate_cuda_device
from torch._six import PY2, PY37, with_metaclass, string_classes
from ..nn.modules.utils import _single, _pair, _triple, _quadruple, \
    _list_with_default
from torch.utils import set_module

import collections
import contextlib
import copy
import functools
import inspect
import math
import os
import pickle
import sys
import textwrap
import warnings

from collections import OrderedDict

# These are imported so users can access them from the `torch.jit` module
from torch._jit_internal import Final, _overload, _overload_method
from torch._jit_internal import ignore, export, unused

if sys.version_info[0] > 2:
    import pathlib

def _parse_env(name, default, true_message, false_message):
    value = os.environ.get(name)
    if value is None:
        return default
    if value.lower() in {'1', 'true', 'yes'}:
        return True
    elif value.lower() in {'0', 'false', 'no'}:
        return False
    if value == '1v':
        print(true_message)
        return True
    elif value == '0v':
        print(false_message)
        return False
    raise ValueError('Unknown setting of {}. Try using 0 or 1.'.format(name))


_enabled = _parse_env('PYTORCH_JIT', True, "> Using PyTorch JIT", "> PyTorch JIT DISABLED")
_flatten = torch._C._jit_flatten
_unflatten = torch._C._jit_unflatten
_jit_script_class_compile = torch._C._jit_script_class_compile

# The Python CompilationUnit. All functions and modules defined in Python will
# live in here. It's defined in Python because doing in cpp creates static
# destruction order issues.
_python_cu = torch._C.CompilationUnit()

Future = torch._C.Future
set_module(Future, "torch.jit")
_fork = torch._C.fork
_wait = torch._C.wait

if _enabled:
    Attribute = collections.namedtuple('Attribute', ['value', 'type'])
else:
    def Attribute(value, type):
        return value

@contextlib.contextmanager
def optimized_execution(should_optimize):
    """
    A context manager that controls whether the JIT's executor will run
    optimizations before executing a function.
    """
    stored_flag = torch._C._get_graph_executor_optimize()
    torch._C._set_graph_executor_optimize(should_optimize)
    try:
        yield
    finally:
        torch._C._set_graph_executor_optimize(stored_flag)


DEFAULT_EXTRA_FILES_MAP = torch._C.ExtraFilesMap()


def save(m, f, _extra_files=DEFAULT_EXTRA_FILES_MAP):
    """
        Save an offline version of this module for use in a separate process. The saved
        module serializes all of the methods, submodules, parameters, and attributes of this
        module. It can be loaded into the C++ API using ``torch::jit::load(filename)`` or into the Python
        API with :func:`torch.jit.load <torch.jit.load>`.

        To be able to save a module, it must not make any calls to native Python functions.
        This means that all submodules must be subclasses of ``torch.jit.ScriptModule`` as well.

        .. DANGER::
           All modules, no matter their device, are always loaded onto the CPU during loading.
           This is different from :func:`load <torch.jit.load>`'s semantics and may change in the future.

        Arguments:
            m: A ScriptModule to save.
            f: A file-like object (has to implement write and flush) or a string
               containing a file name.
            _extra_files: Map from filename to contents which will be stored as part of 'f'.

        .. warning::
            If you are using Python 2, ``torch.jit.save`` does NOT support ``StringIO.StringIO``
            as a valid file-like object. This is because the write method should return
            the number of bytes written; ``StringIO.write()`` does not do this.

            Please use something like ``io.BytesIO`` instead.

        Example:

        .. testcode::

            import torch
            import io

            class MyModule(torch.nn.Module):
                def forward(self, x):
                    return x + 10

            m = torch.jit.script(MyModule())

            # Save to file
            torch.jit.save(m, 'scriptmodule.pt')
            # This line is equivalent to the previous
            m.save("scriptmodule.pt")

            # Save to io.BytesIO buffer
            buffer = io.BytesIO()
            torch.jit.save(m, buffer)

            # Save with extra files
            extra_files = torch._C.ExtraFilesMap()
            extra_files['foo.txt'] = 'bar'
            torch.jit.save(m, 'scriptmodule.pt', _extra_files=extra_files)
    """
    if isinstance(f, str) or \
            (sys.version_info[0] == 2 and isinstance(f, unicode)) or \
            (sys.version_info[0] == 3 and isinstance(f, pathlib.Path)):
        m.save(f, _extra_files=_extra_files)
    else:
        ret = m.save_to_buffer(_extra_files=_extra_files)
        f.write(ret)

def load(f, map_location=None, _extra_files=DEFAULT_EXTRA_FILES_MAP):
    r"""
        Load a :class:`ScriptModule` or :class:`ScriptFunction` previously
        saved with :func:`torch.jit.save <torch.jit.save>`

        All previously saved modules, no matter their device, are first loaded onto CPU,
        and then are moved to the devices they were saved from. If this fails (e.g. because
        the run time system doesn't have certain devices), an exception is raised.

        Arguments:
            f: a file-like object (has to implement read, readline, tell, and seek),
                or a string containing a file name
            map_location (string or torch.device): A simplified version of ``map_location`` in
                ``torch.save`` used to dynamically remap storages to an alternative set of devices.
            _extra_files (dictionary of filename to content): The extra
                filenames given in the map would be loaded and their content
                would be stored in the provided map.

        Returns:
            A :class:`ScriptModule` object.

        Example:

        .. testcode::

            import torch
            import io

            torch.jit.load('scriptmodule.pt')

            # Load ScriptModule from io.BytesIO object
            with open('scriptmodule.pt', 'rb') as f:
                buffer = io.BytesIO(f.read())

            # Load all tensors to the original device
            torch.jit.load(buffer)

            # Load all tensors onto CPU, using a device
            buffer.seek(0)
            torch.jit.load(buffer, map_location=torch.device('cpu'))

            # Load all tensors onto CPU, using a string
            buffer.seek(0)
            torch.jit.load(buffer, map_location='cpu')

            # Load with extra files.
            extra_files = torch._C.ExtraFilesMap()
            extra_files['foo.txt'] = 'bar'
            torch.jit.load('scriptmodule.pt', _extra_files=extra_files)
            print(extra_files['foo.txt'])

        .. testoutput::
            :hide:

            ...

        .. testcleanup::

            import os
            os.remove("scriptmodule.pt")
    """
    if isinstance(f, string_classes):
        if not os.path.exists(f):
            raise ValueError("The provided filename {} does not exist".format(f))
    if isinstance(map_location, string_classes):
        map_location = torch.device(map_location)
    elif not (map_location is None or
              isinstance(map_location, torch.device)):
        raise ValueError("map_location should be either None, string or torch.device, "
                         "but got type: " + str(type(map_location)))
    if (str(map_location).startswith('cuda')):
        validate_cuda_device(map_location)

    cu = torch._C.CompilationUnit()
    if isinstance(f, str) or \
            (sys.version_info[0] == 2 and isinstance(f, unicode)) or \
            (sys.version_info[0] == 3 and isinstance(f, pathlib.Path)):
        cpp_module = torch._C.import_ir_module(cu, f, map_location, _extra_files)
    else:
        cpp_module = torch._C.import_ir_module_from_buffer(cu, f.read(), map_location, _extra_files)

    # TODO: Pretty sure this approach loses ConstSequential status and such
    return torch.jit._recursive.wrap_cpp_module(cpp_module)


def _get_trace_graph(f, args=(), kwargs=None, _force_outplace=False,
                     return_inputs=False, _return_inputs_states=False):
    """
    Trace a function or model, returning a tuple consisting of the both the
    *trace* of an execution, as well as the original return value. If return_inputs,
    also returns the trace inputs as part of the tuple

    Tracing is guaranteed not to change the semantics of the function/module
    that is traced.

    Arguments:
        f (torch.nn.Module or function): the function or module
            to be traced.
        args (tuple or Tensor): the positional arguments to pass to the
            function/module to be traced.  A non-tuple is assumed to
            be a single positional argument to be passed to the model.
        kwargs (dict): the keyword arguments to pass to the function/module
            to be traced.

    Example (trace a cell):

    .. testcode::

        trace = torch.jit.trace(nn.LSTMCell(), (input, hidden))
    """
    if kwargs is None:
        kwargs = {}
    if not isinstance(args, tuple):
        args = (args,)
    outs = ONNXTracedModule(f, _force_outplace, return_inputs, _return_inputs_states)(*args, **kwargs)
    return outs


def _unique_state_dict(module, keep_vars=False):
    # since Parameter.data always creates a new torch.Tensor instance,
    # id(v) doesn't work with it. So we always get the Parameter or Buffer
    # as values, and deduplicate the params using Parameters and Buffers
    state_dict = module.state_dict(keep_vars=True)
    filtered_dict = type(state_dict)()
    seen_ids = set()
    for k, v in state_dict.items():
        if id(v) in seen_ids:
            continue
        seen_ids.add(id(v))
        if keep_vars:
            filtered_dict[k] = v
        else:
            filtered_dict[k] = v.data
    return filtered_dict


def _create_interpreter_name_lookup_fn(frames_up=1):
    def _get_interpreter_name_for_var(var):
        frame = inspect.currentframe()
        i = 0
        while i < frames_up + 1:
            frame = frame.f_back
            i += 1

        f_locals = frame.f_locals
        f_globals = frame.f_globals

        for k, v in f_locals.items():
            if isinstance(v, torch.Tensor) and var is v:
                return k if k != 'self' else ''
        for k, v in f_globals.items():
            if isinstance(v, torch.Tensor) and var is v:
                return k if k != 'self' else ''
        return ''
    return _get_interpreter_name_for_var


class ONNXTracedModule(Module):
    def __init__(self, inner, force_outplace=False, return_inputs=False, return_inputs_states=False):
        super(ONNXTracedModule, self).__init__()
        # inner may be a Module, or it may be an arbitrary callable
        # If it's a Module, we get its parameters automatically, which lets
        # us avoid a special casing functions versus modules.
        self.inner = inner
        self._force_outplace = force_outplace
        self._return_inputs = return_inputs
        self._return_inputs_states = return_inputs_states

    def forward(self, *args):
        in_vars, in_desc = _flatten(args)
        # NOTE: use full state, because we need it for BatchNorm export
        # This differs from the compiler path, which doesn't support it at the moment.
        module_state = list(_unique_state_dict(self, keep_vars=True).values())

        ret_inputs = []
        inputs_states = []
        outs = []

        def wrapper(*args):
            trace_inputs = _unflatten(args[:len(in_vars)], in_desc)

            ret_inputs.append(tuple(x.clone(memory_format=torch.preserve_format) for x in args))
            if self._return_inputs_states:
                inputs_states.append(_unflatten(args[:len(in_vars)], in_desc))
            outs.append(self.inner(*trace_inputs))
            if self._return_inputs_states:
                inputs_states[0] = (inputs_states[0], trace_inputs)
            out_vars, _ = _flatten(outs)
            if len(out_vars) == 1:
                return out_vars[0]
            else:
                return tuple(out_vars)

        graph, out = torch._C._create_graph_by_tracing(
            wrapper,
            in_vars + module_state,
            _create_interpreter_name_lookup_fn(),
            self._force_outplace,
        )

        if self._return_inputs:
            return graph, outs[0], ret_inputs[0]
        if self._return_inputs_states:
            return graph, outs[0], inputs_states[0]
        else:
            return graph, outs[0]


def _clone_inputs(args):
    def clone_input(a):
        if a is None:
            return None
        elif isinstance(a, torch.Tensor):
            # TODO: figure out one liner to .clone() and set requires_grad
            v = Variable(a.data.clone(memory_format=torch.preserve_format), requires_grad=a.requires_grad)
            if a.grad is not None:
                v.grad = clone_input(v.grad)
            return v
        else:
            return a.clone(memory_format=torch.preserve_format)
    return function._nested_map(lambda x: isinstance(x, torch.Tensor),
                                clone_input, condition_msg="tensors")(args)


# This is purely for developer debugging.  We are not going to advertise it.
_JIT_DUMP = os.environ.get('PYTORCH_JIT_DUMP', False)
_JIT_TIME = os.environ.get('PYTORCH_JIT_TIME', False)  # CUDA-only timing
_JIT_DISABLE = os.environ.get('PYTORCH_JIT_DISABLE', False)
_JIT_STATS = os.environ.get('PYTORCH_JIT_STATS', False)


def _dump_trace(trace_name, pass_name, input_key, trace):
    if not _JIT_DUMP:
        return

    import torch.contrib._graph_vis as graph_vis

    filename = "{}_{}".format(trace_name, pass_name)
    # TODO: Also paste out the backtrace when the trace was compiled
    # (and maybe also when it was run?)
    with open(filename + ".ir", "w") as f:
        f.write("Input key: {}\n\n{}".format(input_key, str(trace)))
    graph_vis.write(trace.graph(), filename + ".html")


@contextlib.contextmanager
def _time(trace_name, name, time=True):
    if (not _JIT_TIME and not time) or not torch.cuda.is_available():
        yield
        return
    stream = torch.cuda.current_stream()
    start = torch.cuda.Event(enable_timing=True)
    end = torch.cuda.Event(enable_timing=True)
    stream.record_event(start)
    try:
        yield
    finally:
        stream.record_event(end)
        end.synchronize()
        print("{} {} time: {} ms".format(trace_name, name, start.elapsed_time(end)))


def verify(model, args, loss_fn=torch.sum, devices=None):
    """
    Verify that a JIT compiled model has the same behavior as its uncompiled
    version along with its backwards pass.  If your model returns multiple
    outputs, you must also specify a `loss_fn` to produce a loss for which
    the backwards will be computed.

    This function has side-effects (e.g., it executes your model / saves and loads
    parameters), so don't expect the model to come out exactly the same as what
    you passed in.

    Arguments:
        model (compiled torch.nn.Module or function): the module/function to be
            verified.  The module/function definition MUST have been decorated with
            `@torch.jit.compile`.
        args (tuple or Tensor): the positional arguments to pass to the
            compiled function/module to be verified.  A non-tuple is assumed to
            be a single positional argument to be passed to the model.
        loss_fn (function, optional): the loss function to be applied to
            the output of the model, before backwards is invoked.  By default,
            we assume that a model returns a single result, and we :func:`torch.sum`
            before calling backwards; if this is inappropriate, you can pass your
            own loss function.  Note that if a model returns a tuple of results,
            these are passed as separate positional arguments to `loss_fn`.
        devices (iterable of device IDs, optional): the GPU devices which the
            compiled module will be run on.  This determines the RNG state we
            must save when running both compiled and uncompiled versions of the model.
    """
    # TODO: In principle, we track device information in our trace, so it
    # should be possible to check if our execution actually obeyed the 'devices'
    # the user provided.

    # TODO: Consider adding a utility function to torch.jit to test
    # for this case
    if not isinstance(model, torch._C.CompiledFunction):
        raise TypeError("Cannot verify an uncompiled module.  Add @torch.jit.compile to compile it")
    is_module = isinstance(model, Module)

    if not isinstance(args, tuple):
        args = (args,)

    saved_args = _clone_inputs(args)
    if is_module:
        saved_state = copy.deepcopy(model.state_dict())

    def run_fwd_bwd(args, force_trace=False, assert_compiled=False):
        params = list(model.parameters()) if is_module else []
        in_vars, _ = _flatten((args, params))
        # We use a special API to reset the trace and compile it from scratch.
        compiled_fn = model
        if force_trace:
            compiled_fn.clear_cache()
        if assert_compiled:
            hits = compiled_fn.hits
        out = model(*args)
        if assert_compiled and compiled_fn.hits == hits:
            raise RuntimeError("failed to use the compiled function")
        if not isinstance(out, tuple):
            out = (out, )
        if loss_fn == torch.sum and len(out) != 1:
            raise ValueError(("Model returns {} outputs, but default loss function "
                              "(torch.sum) can only handle a single output").format(len(out)))
        out_vars, _ = _flatten(out)
        saved_outs = [v.data.clone(memory_format=torch.preserve_format) for v in out_vars]
        loss = loss_fn(*out)
        grads = torch.autograd.grad([loss], in_vars)
        # TODO: I'm not sure if the clone here is necessary but it is safer
        saved_grads = [v.data.clone(memory_format=torch.preserve_format) for v in grads]
        return (saved_outs, saved_grads)

    with torch.random.fork_rng(devices, _caller="torch.jit.verify"):
        uncompiled_outs, uncompiled_grads = run_fwd_bwd(args, force_trace=True)
        assert model.has_trace_for(*args)

    if is_module:
        model.load_state_dict(saved_state)
    compiled_outs, compiled_grads = run_fwd_bwd(args, assert_compiled=True)

    _verify_equal(uncompiled_outs, compiled_outs)
    _verify_equal(uncompiled_grads, compiled_grads)


def _verify_equal(xs, ys):
    for x, y in zip(xs, ys):
        if x.sub(y).abs().max() > 1e-6:
            raise RuntimeError("JIT and real computation mismatch")


def indent(s):
    return '\n'.join(['\t' + line for line in s.splitlines()])


class TracingCheckError(Exception):
    def __init__(self, graph_diff_error, tensor_compare_error, extra_msg=None):
        self.message = 'Tracing failed sanity checks!\n'
        if extra_msg is not None:
            self.message += extra_msg + '\n'
        if graph_diff_error is not None:
            self.message += 'ERROR: Graphs differed across invocations!\n'
            self.message += indent(graph_diff_error) + '\n'
        if tensor_compare_error is not None:
            self.message += 'ERROR: Tensor-valued Constant nodes differed in value ' \
                            'across invocations. This often indicates that the tracer has' \
                            ' encountered untraceable code.\n'
            self.message += indent(tensor_compare_error) + '\n'
        super(TracingCheckError, self).__init__(self.message)


# Check the traced module against a set of user-provided validation inputs
@torch.no_grad()
def _check_trace(check_inputs, func, traced_func, check_tolerance,
                 force_outplace, is_trace_module, _module_class):
    # Note: tracing is independent of optimizations, which consume the trace
    for inputs in check_inputs:

        if isinstance(inputs, torch.Tensor):
            inputs = (inputs,)

        if is_trace_module:
            copied_dict = {}
            for name, data in inputs.items():
                copied_dict[name] = _clone_inputs(data)
            check_mod = torch.jit.trace_module(
                func.__self__ if hasattr(func, '__self__') else func,
                copied_dict,
                check_trace=False,
                _force_outplace=force_outplace,
                _module_class=_module_class,
                _compilation_unit=torch._C.CompilationUnit(),
            )
            check_mod_func = check_mod._c._get_method(traced_func.name)
            inputs = inputs[traced_func.name]
            if isinstance(inputs, (torch.Tensor, dict)):
                inputs = (inputs,)
        else:
            check_mod = torch.jit.trace(
                func,
                _clone_inputs(inputs),
                check_trace=False,
                _force_outplace=force_outplace,
                _module_class=_module_class,
            )
            check_mod_func = check_mod

        def graph_diagnostic_info():
            mod_canonicalized = torch._C._jit_pass_canonicalize(traced_func.graph)
            torch._C._jit_pass_erase_shape_information(mod_canonicalized)
            check_canonicalized = torch._C._jit_pass_canonicalize(check_mod_func.graph)
            torch._C._jit_pass_erase_shape_information(check_canonicalized)

            graph_diff_errors = None
            if str(mod_canonicalized) != str(check_canonicalized):
                import difflib
                graph_diff = difflib.ndiff(str(mod_canonicalized).splitlines(True),
                                           str(check_canonicalized).splitlines(True))
                graph_diff_errors = 'Graph diff:\n' + indent(''.join(graph_diff)) + '\n'

                for n_mod, n_check in zip(mod_canonicalized.nodes(), check_canonicalized.nodes()):
                    if str(n_mod) != str(n_check):
                        graph_diff_errors += 'First diverging operator:\n'
                        node_diff = difflib.ndiff(str(n_mod).splitlines(True),
                                                  str(n_check).splitlines(True))
                        source_printout = 'Node diff:\n' + indent(''.join(node_diff)) + '\n'
                        mod_stack = n_mod.sourceRange()
                        if mod_stack:
                            source_printout += 'Trace source location:\n' + indent(mod_stack) + '\n'
                        check_stack = n_check.sourceRange()
                        if check_stack:
                            source_printout += 'Check source location:\n' + indent(check_stack) + '\n'
                        graph_diff_errors += source_printout

                        break  # For now, only print out the first pair of nodes that diverges

            tensor_compare_errors = None
            # Check Tensor-valued constant nodes
            for n_mod, n_check in zip(mod_canonicalized.nodes(), check_canonicalized.nodes()):
                if n_mod.kind() != n_check.kind():
                    break  # Graphs have already diverged

                if n_mod.kind() == 'prim::Constant' and not (n_mod.mustBeNone() or n_check.mustBeNone()):
                    if not n_mod.hasAttribute('value'):
                        continue
                    if n_mod.kindOf('value') != 't' or n_check.kindOf('value') != 't':
                        continue

                    mod_tensor_val = n_mod.t('value')
                    check_tensor_val = n_check.t('value')

                    try:
                        torch.testing.assert_allclose(mod_tensor_val, check_tensor_val)
                    except (RuntimeError, AssertionError) as e:
                        if tensor_compare_errors is None:
                            tensor_compare_errors = ''
                        tensor_compare_errors += 'Node:\n' + indent(str(n_mod)) + '\n'
                        compare_stack = n_mod.sourceRange()
                        if compare_stack:
                            tensor_compare_errors += 'Source Location:\n' + indent(compare_stack) + '\n'
                        tensor_compare_errors += 'Comparison exception: ' + indent(str(e))

                        break  # For now, only print the first diverging pair

            return graph_diff_errors, tensor_compare_errors

        def wrap_retval(x):
            return x if isinstance(x, tuple) else (x,)

        def run_mod_and_filter_tensor_outputs(mod, inputs, running_what):
            try:
                outs = wrap_retval(mod(*_clone_inputs(inputs)))
                outs = [out for out in outs if isinstance(out, torch.Tensor)]
                return outs
            except Exception as e:
                raise TracingCheckError(*graph_diagnostic_info(),
                                        extra_msg='Encountered an exception while running the ' + running_what +
                                                  ' with test inputs.\nException:\n' + indent(str(e)))

        has_warned = [False]

        def maybe_warn_nondeterministic():
            if has_warned[0]:
                return
            has_warned[0] = True
            nondeterm_ops = [op for op in traced_func.graph.nodes() if op.isNondeterministic()]
            if len(nondeterm_ops) > 0:
                nondeterministic_ops_warning = "Trace had nondeterministic nodes. "
                nondeterministic_ops_warning += "Did you forget call .eval() on your model? Nodes:\n"
                nondeterministic_ops_warning += "\n".join([indent(str(op)) for op in nondeterm_ops][:20])
                nondeterministic_ops_warning += "\nThis may cause errors in trace checking. To disable trace checking,"\
                                                " pass check_trace=False to torch.jit.trace()"
                warnings.warn(nondeterministic_ops_warning, category=TracerWarning, stacklevel=5)

        def compare_outputs(original, reference, match_what):
            all_ok = True
            for i, (orig, ref) in enumerate(zip(original, reference)):
                try:
                    torch.testing.assert_allclose(orig.double(), ref.double(), rtol=check_tolerance,
                                                  atol=torch.testing._get_default_tolerance(orig, ref)[1])
                except AssertionError as e:
                    maybe_warn_nondeterministic()
                    warnings.warn('Output nr ' + str(i + 1) + '. of the traced function does not match '
                                  'the corresponding output of the ' + match_what + '. Detailed error:\n' + str(e),
                                  category=TracerWarning, stacklevel=4)
                    all_ok = False

            return all_ok

        traced_outs = run_mod_and_filter_tensor_outputs(traced_func, inputs, 'trace')
        fn_outs = run_mod_and_filter_tensor_outputs(func, inputs, 'Python function')
        if compare_outputs(traced_outs, fn_outs, 'Python function'):
            check_outs = run_mod_and_filter_tensor_outputs(check_mod_func, inputs, 'repeated trace')
            compare_outputs(traced_outs, check_outs, 'repeated trace')

        diag_info = graph_diagnostic_info()
        if any(info is not None for info in diag_info):
            raise TracingCheckError(*diag_info)


class TracerWarning(Warning):
    @staticmethod
    def ignore_lib_warnings():
        # We ignore warnings from all submodules excluding the JIT, because we need them e.g. for _check_trace
        warnings.filterwarnings('ignore', category=TracerWarning, module='torch.(?!jit)')


# We ignore the tracer warnings coming form inside the library, because all our shape
# checks in nn will trigger them.
TracerWarning.ignore_lib_warnings()
torch._C._tracer_warn_use_python()


def make_tuple(example_inputs):
    if isinstance(example_inputs, (torch.Tensor, dict)):
        return (example_inputs,)
    # done primarily so that weird iterables fail here and not pybind11 code
    if not isinstance(example_inputs, tuple):
        return tuple(example_inputs)
    return example_inputs


def make_module(mod, _module_class, _compilation_unit):
    if isinstance(mod, ScriptModule):
        return mod
    elif torch._jit_internal.module_has_exports(mod):
        exported = []
        for name in dir(mod):
            item = getattr(mod, name, None)
            if torch._jit_internal.get_torchscript_modifier(item) is _jit_internal.FunctionModifiers.EXPORT:
                exported.append(name)
        stubs = []
        for method in exported:
            stubs.append(torch.jit._recursive.make_stub_from_method(mod, method))

        return torch.jit._recursive.create_script_module_for_tracing(mod, stubs)
    else:
        if _module_class is None:
            _module_class = TopLevelTracedModule
        return _module_class(mod, _compilation_unit=_compilation_unit)

def wrap_check_inputs(check_inputs):
    if check_inputs is None:
        return None

    return [{'forward' : c} for c in check_inputs]

def trace(func,
          example_inputs,
          optimize=None,
          check_trace=True,
          check_inputs=None,
          check_tolerance=1e-5,
          _force_outplace=False,
          _module_class=None,
          _compilation_unit=_python_cu):
    """
    Trace a function and return an executable  or :class:`ScriptFunction`
    that will be optimized using just-in-time compilation. Tracing is ideal for
    code that operates only on ``Tensor``\\s and lists, dictionaries, and tuples of ``Tensor``\\s.

    Using ``torch.jit.trace`` and :func:`torch.jit.trace_module<torch.jit.trace_module>`, you can turn an existing module or Python
    function into a TorchScript :class:`ScriptFunction` or :class:`ScriptModule`. You must provide example inputs,
    and we run the function, recording the operations performed on all the tensors.

    * The resulting recording of a standalone function produces :class:`ScriptFunction`.
    * The resulting recording of ``forward`` function of ``nn.Module`` or ``nn.Module`` produces :class:`ScriptModule`.

    This module also contains any parameters that the original
    module had as well.

    .. warning::
        Tracing only correctly records functions and modules which are not data
        dependent (e.g., do not have conditionals on data in tensors) and do not have
        any untracked external dependencies (e.g., perform input/output or
        access global variables). Tracing only records operations done when the given
        function is run on the given
        tensors. Therefore, the returned :class:`ScriptModule` will always run the same traced
        graph on any input. This has some important implications when your module is
        expected to run different sets of operations, depending on the input and/or the
        module state. For example,

        * Tracing will not record any control-flow like if-statements or loops.
          When this control-flow is constant across your module, this is fine and it often
          inlines the control-flow decisions. But sometimes the control-flow is actually part
          of the model itself. For instance, a recurrent network is a loop over
          the (possibly dynamic) length of an input sequence.
        * In the returned :class:`ScriptModule`, operations that have different
          behaviors in ``training`` and ``eval`` modes will always behave as if it
          is in the mode it was in during tracing, no matter which mode the
          :class:`ScriptModule` is in.

        In cases like these, tracing would not be appropriate and :func:`scripting <torch.jit.script>` is a better
        choice. If you trace such models, you may silently get
        incorrect results on subsequent invocations of the model. The tracer
        will try to emit warnings when doing something that may cause an
        incorrect trace to be produced.

    Arguments:
        func (callable or torch.nn.Module):  A Python function or ``torch.nn.Module``
                                             that will be run with ``example_inputs``.
                                             arguments and returns to ``func`` must be tensors
                                             or (possibly nested) tuples that
                                             contain tensors. When a module is passed to
                                             :func:`torch.jit.trace <torch.jit.trace>`, only the
                                             ``forward`` method is run and traced
                                             (see :func:`torch.jit.trace <torch.jit.trace_module>` for details).
        example_inputs (tuple):  A tuple of example inputs that will be passed to the function
                                 while tracing. The resulting trace can be run with
                                 inputs of different types and shapes assuming the traced operations
                                 support those types and shapes. ``example_inputs`` may also be a single
                                 Tensor in which case it is automatically wrapped in a tuple.

    Keyword arguments:
        check_trace (``bool``, optional): Check if the same inputs run through
                                      traced code produce the same outputs. Default: ``True``. You might want
                                      to disable this if, for example, your network contains non-
                                      deterministic ops or if you are sure that the network is correct despite
                                      a checker failure.

        check_inputs (list of tuples, optional): A list of tuples of input arguments that should be used
                                                 to check the trace against what is expected. Each tuple
                                                 is equivalent to a set of input arguments that would
                                                 be specified in ``example_inputs``. For best results, pass in a
                                                 set of checking inputs representative of the space of
                                                 shapes and types of inputs you expect the network to see.
                                                 If not specified, the original ``example_inputs`` are used for checking
        check_tolerance (float, optional): Floating-point comparison tolerance to use in the checker procedure.
                                           This can be used to relax the checker strictness in the event that
                                           results diverge numerically for a known reason, such as operator fusion.

    Returns:
        If ``callable`` is ``nn.Module`` or ``forward`` of ``nn.Module``, ``trace`` returns
        a :class:`ScriptModule` object with a single ``forward`` method containing the traced code.
        The returned :class:`ScriptModule` will have the same set of sub-modules and parameters as the
        original ``nn.Module``.
        If ``callable`` is a standalone function, ``trace`` returns :class:`ScriptFunction`

    Example (tracing a function):

    .. testcode::

        import torch

        def foo(x, y):
            return 2 * x + y

        # Run `foo` with the provided inputs and record the tensor operations
        traced_foo = torch.jit.trace(foo, (torch.rand(3), torch.rand(3)))

        # `traced_foo` can now be run with the TorchScript interpreter or saved
        # and loaded in a Python-free environment

    Example (tracing an existing module)::

        import torch
        import torch.nn as nn

        class Net(nn.Module):
            def __init__(self):
                super(Net, self).__init__()
                self.conv = nn.Conv2d(1, 1, 3)

            def forward(self, x):
                return self.conv(x)

        n = Net()
        example_weight = torch.rand(1, 1, 3, 3)
        example_forward_input = torch.rand(1, 1, 3, 3)

        # Trace a specific method and construct `ScriptModule` with
        # a single `forward` method
        module = torch.jit.trace(n.forward, example_forward_input)

        # Trace a module (implicitly traces `forward`) and construct a
        # `ScriptModule` with a single `forward` method
        module = torch.jit.trace(n, example_forward_input)

    """
    if not _enabled:
        return func
    if optimize is not None:
        warnings.warn("`optimize` is deprecated and has no effect. Use `with torch.jit.optimized_execution() instead")

    if isinstance(func, torch.jit.ScriptModule):
        # it is hard to trace it because the forward method on ScriptModule is already defined, so it
        # would result in an error.
        warnings.warn('The input to trace is already a ScriptModule, tracing it is a no-op. Returning the object as is.')
        return func


    if isinstance(func, torch.nn.Module):
        return trace_module(func, {'forward': example_inputs}, None,
                            check_trace, wrap_check_inputs(check_inputs),
                            check_tolerance, _force_outplace, _module_class)

    if (hasattr(func, '__self__') and isinstance(func.__self__, torch.nn.Module) and
            func.__name__ == 'forward'):
        return trace_module(func.__self__, {'forward': example_inputs}, None,
                            check_trace, wrap_check_inputs(check_inputs),
                            check_tolerance, _force_outplace, _module_class)

    # Special case for common case of passing a single Tensor
    if isinstance(example_inputs, (torch.Tensor, dict)):
        example_inputs = (example_inputs,)
    # done primarily so that weird iterables fail here and not pybind11 code
    elif not isinstance(example_inputs, tuple):
        example_inputs = tuple(example_inputs)

    var_lookup_fn = _create_interpreter_name_lookup_fn(0)

    if (hasattr(func, '__self__') and isinstance(func.__self__, torch.nn.Module)):
        raise AttributeError("trace doesn't support compiling individual module's functions.\n"
                             "Please use trace_module")

    name = _qualified_name(func)
    traced = torch._C._create_function_from_trace(name, func, example_inputs,
                                                  var_lookup_fn,
                                                  _force_outplace)

    # Check the trace against new traces created from user-specified inputs
    if check_trace:
        if check_inputs is not None:
            _check_trace(check_inputs, func, traced, check_tolerance, _force_outplace, False, _module_class)
        else:
            _check_trace([example_inputs], func, traced, check_tolerance, _force_outplace, False, _module_class)

    return traced

_trace_module_map = None

def trace_module(mod,
                 inputs,
                 optimize=None,
                 check_trace=True,
                 check_inputs=None,
                 check_tolerance=1e-5,
                 _force_outplace=False,
                 _module_class=None,
                 _compilation_unit=_python_cu):
    """
    Trace a module and return an executable :class:`ScriptModule` that will be optimized
    using just-in-time compilation. When a module is passed to :func:`torch.jit.trace <torch.jit.trace>`, only
    the ``forward`` method is run and traced. With ``trace_module``, you can specify a dictionary of
    method names to example inputs to trace (see the ``example_inputs``) argument below.

    See :func:`torch.jit.trace <torch.jit.trace>` for more information on tracing.

    Arguments:
        mod (torch.nn.Module):  A ``torch.nn.Module`` containing methods whose names are
                                specified in ``example_inputs``. The given methods will be compiled
                                as a part of a single `ScriptModule`.
        example_inputs (dict):  A dict containing sample inputs indexed by method names in ``mod``.
                                The inputs will be passed to methods whose names correspond to inputs'
                                keys while tracing.
                                ``{ 'forward' : example_forward_input, 'method2': example_method2_input}``
    Keyword arguments:
        check_trace (``bool``, optional): Check if the same inputs run through
                                      traced code produce the same outputs. Default: ``True``. You might want
                                      to disable this if, for example, your network contains non-
                                      deterministic ops or if you are sure that the network is correct despite
                                      a checker failure.

        check_inputs (list of dicts, optional): A list of dicts of input arguments that should be used
                                                 to check the trace against what is expected. Each tuple
                                                 is equivalent to a set of input arguments that would
                                                 be specified in ``example_inputs``. For best results, pass in a
                                                 set of checking inputs representative of the space of
                                                 shapes and types of inputs you expect the network to see.
                                                 If not specified, the original ``example_inputs`` are used for checking
        check_tolerance (float, optional): Floating-point comparison tolerance to use in the checker procedure.
                                           This can be used to relax the checker strictness in the event that
                                           results diverge numerically for a known reason, such as operator fusion.

    Returns:
        A :class:`ScriptModule` object with a single ``forward`` method containing the traced code.
        When ``func`` is a ``torch.nn.Module``, the returned :class:`ScriptModule` will have the same set of
        sub-modules and parameters as ``func``.

    Example (tracing a module with multiple methods)::

        import torch
        import torch.nn as nn

        class Net(nn.Module):
            def __init__(self):
                super(Net, self).__init__()
                self.conv = nn.Conv2d(1, 1, 3)

            def forward(self, x):
                return self.conv(x)

            def weighted_kernel_sum(self, weight):
                return weight * self.conv.weight


        n = Net()
        example_weight = torch.rand(1, 1, 3, 3)
        example_forward_input = torch.rand(1, 1, 3, 3)

        # Trace a specific method and construct `ScriptModule` with
        # a single `forward` method
        module = torch.jit.trace(n.forward, example_forward_input)

        # Trace a module (implicitly traces `forward`) and construct a
        # `ScriptModule` with a single `forward` method
        module = torch.jit.trace(n, example_forward_input)

        # Trace specific methods on a module (specified in `inputs`), constructs
        # a `ScriptModule` with `forward` and `weighted_kernel_sum` methods
        inputs = {'forward' : example_forward_input, 'weighted_kernel_sum' : example_weight}
        module = torch.jit.trace_module(n, inputs)

    """
    if not _enabled:
        return mod
    if optimize is not None:
        warnings.warn("`optimize` is deprecated and has no effect. Use `with torch.jit.optimized_execution() instead")

    var_lookup_fn = _create_interpreter_name_lookup_fn(0)

    if not isinstance(mod, torch.nn.Module):
        raise AttributeError("expected torch.nn.Module as the first argument")

    if not isinstance(inputs, dict):
        raise AttributeError("expected a dictionary of (method_name, input) pairs")

    old_module_map = torch.jit._trace_module_map
    try:
        torch.jit._trace_module_map = {}

        def register_submods(mod, prefix):
            for name, child in mod.named_children():
                submod_qualname = prefix + '.' + name
                torch.jit._trace_module_map[child] = submod_qualname
                register_submods(child, submod_qualname)

        torch.jit._trace_module_map['__module'] = mod
        register_submods(mod, '__module')

        module = make_module(mod, _module_class, _compilation_unit)

        for method_name, example_inputs in inputs.items():
            # this is needed since Module.__call__ sets up some extra tracing
            func = mod if method_name == "forward" else getattr(mod, method_name)
            example_inputs = make_tuple(example_inputs)
            module._c._create_method_from_trace(method_name, func, example_inputs, var_lookup_fn, _force_outplace)
            check_trace_method = module._c._get_method(method_name)

            # Check the trace against new traces created from user-specified inputs
            if check_trace:
                if check_inputs is not None:
                    _check_trace(check_inputs, func, check_trace_method,
                                 check_tolerance, _force_outplace, True, _module_class)
                else:
                    _check_trace([inputs], func, check_trace_method,
                                 check_tolerance, _force_outplace, True, _module_class)
    finally:
        torch.jit._trace_module_map = old_module_map

    return module


class CompilationUnit(object):
    def __init__(self, lang=None, _frames_up=0):
        self._c = torch._C.CompilationUnit()
        if lang is not None:
            self.define(lang, _frames_up=_frames_up + 1)

    def define(self, lang, rcb=None, _frames_up=0):
        if not rcb:
            rcb = _jit_internal.createResolutionCallbackFromFrame(_frames_up + 1)
        self._c.define(lang, rcb)

    def __getattr__(self, attr):
        r = self._c.find_function(attr)
        if r is None:
            raise AttributeError("'CompilationUnit' has no attribute '{}'".format(attr))
        return r


def _try_get_dispatched_fn(fn):
    if not callable(fn):
        return None
    return _jit_internal.boolean_dispatched.get(fn)


def _try_get_overloaded_fn(mod, field):
    return mod._overloads.get(field, None) if isinstance(mod, ScriptModule) else None


class ScriptWarning(Warning):
    pass


@contextlib.contextmanager
def _disable_emit_hooks():
    hooks = torch._C._jit_get_emit_hooks()
    torch._C._jit_set_emit_hooks(None, None)
    yield
    torch._C._jit_set_emit_hooks(hooks[0], hooks[1])


# ScriptClasses must be new-style classes because we construct them using their
# __new__ method.
def _is_new_style_class(cls):
    if hasattr(cls, '__class__'):
        return ('__dict__' in dir(cls) or hasattr(cls, '__slots__'))


def whichmodule(obj):
    """Find the module an object belong to."""
    module_name = getattr(obj, '__module__', None)
    # Protect the iteration by using a list copy of sys.modules against dynamic
    # modules that trigger imports of other modules upon calls to getattr.
    for name, module in list(sys.modules.items()):
        if name == '__main__' or module is None:
            continue
        try:
            if _getattribute(module, name)[0] is obj:
                return module_name
        except AttributeError:
            pass
    return '__main__'

def _compile_and_register_class(obj, rcb, qualified_name):
    ast = get_jit_class_def(obj, obj.__name__)
    _jit_script_class_compile(qualified_name, ast, rcb)
    _add_script_class(obj, qualified_name)

def script(obj, optimize=None, _frames_up=0, _rcb=None):
    r"""
    Scripting a function or ``nn.Module`` will inspect the source code, compile
    it as TorchScript code using the TorchScript compiler, and return a :class:`ScriptModule` or
    :class:`ScriptFunction`. TorchScript itself is a subset of the Python language, so not all
    features in Python work, but we provide enough functionality to compute on
    tensors and do control-dependent operations. For a complete guide, see the
    `TorchScript Language Reference`_.

    ``torch.jit.script`` can be used as a function for modules and functions, and as a decorator
    ``@torch.jit.script`` for `TorchScript Classes <TorchScript Class_>`_ and functions.

    **Scripting a function**
        The ``@torch.jit.script`` decorator will construct a :class:`ScriptFunction`
        by compiling the body of the function.

        Example (scripting a function):

        .. testcode::

            import torch

            @torch.jit.script
            def foo(x, y):
                if x.max() > y.max():
                    r = x
                else:
                    r = y
                return r

            print(type(foo))  # torch.jit.ScriptFuncion

            # See the compiled graph as Python code
            print(foo.code)

            # Call the function using the TorchScript interpreter
            foo(torch.ones(2, 2), torch.ones(2, 2))

        .. testoutput::
            :hide:

            ...

    **Scripting an nn.Module**
        Scripting an ``nn.Module`` by default will compile the ``forward`` method and recursively
        compile any methods, submodules, and functions called by ``forward``. If a ``nn.Module`` only uses
        features supported in TorchScript, no changes to the original module code should be necessary. ``script``
        will construct :class:`ScriptModule` that has copies of the attributes, parameters, and methods of
        the original module.

        Example (scripting a simple module with a Parameter):

        .. testcode::

            import torch

            class MyModule(torch.nn.Module):
                def __init__(self, N, M):
                    super(MyModule, self).__init__()
                    # This parameter will be copied to the new ScriptModule
                    self.weight = torch.nn.Parameter(torch.rand(N, M))

                    # When this submodule is used, it will be compiled
                    self.linear = torch.nn.Linear(N, M)

                def forward(self, input):
                    output = self.weight.mv(input)

                    # This calls the `forward` method of the `nn.Linear` module, which will
                    # cause the `self.linear` submodule to be compiled to a `ScriptModule` here
                    output = self.linear(output)
                    return output

            scripted_module = torch.jit.script(MyModule(2, 3))

        Example (scripting a module with traced submodules):

        .. testcode::

            import torch
            import torch.nn as nn
            import torch.nn.functional as F

            class MyModule(nn.Module):
                def __init__(self):
                    super(MyModule, self).__init__()
                    # torch.jit.trace produces a ScriptModule's conv1 and conv2
                    self.conv1 = torch.jit.trace(nn.Conv2d(1, 20, 5), torch.rand(1, 1, 16, 16))
                    self.conv2 = torch.jit.trace(nn.Conv2d(20, 20, 5), torch.rand(1, 20, 16, 16))

                def forward(self, input):
                  input = F.relu(self.conv1(input))
                  input = F.relu(self.conv2(input))
                  return input

            scripted_module = torch.jit.script(MyModule())

        To compile a method other than ``forward`` (and recursively compile anything it calls), add
        the :func:`@torch.jit.export <torch.jit.export>` decorator to the method. To opt out of compilation
        use :func:`@torch.jit.ignore <torch.jit.ignore>`.

        Example (an exported and ignored method in a module)::

            import torch
            import torch.nn as nn

            class MyModule(nn.Module):
                def __init__(self):
                    super(MyModule, self).__init__()

                @torch.jit.export
                def some_entry_point(self, input):
                    return input + 10

                @torch.jit.ignore
                def python_only_fn(self, input):
                    # This function won't be compiled, so any
                    # Python APIs can be used
                    import pdb
                    pdb.set_trace()

                def forward(self, input):
                    if self.training:
                        self.python_only_fn(input)
                    return input * 99

            scripted_module = torch.jit.script(MyModule())
            print(scripted_module.some_entry_point(torch.randn(2, 2)))
            print(scripted_module(torch.randn(2, 2)))
    """
    if not _enabled:
        return obj

    if optimize is not None:
        warnings.warn("`optimize` is deprecated and has no effect. Use `with torch.jit.optimized_execution() instead")

    if isinstance(obj, torch.nn.Module):
        return torch.jit._recursive.recursive_script(obj)

    qualified_name = _qualified_name(obj)
    if inspect.isclass(obj):
        # If this type is a `nn.Module` subclass, they probably meant to pass
        # an instance instead of a Module
        if issubclass(obj, torch.nn.Module):
            raise RuntimeError("Type '{}' cannot be compiled since it inherits"
                               " from nn.Module,"
                               " pass an instance instead".format(obj))

        if not _is_new_style_class(obj):
            raise RuntimeError("TorchScript classes must be new-style classes. "
                               "Please inherit from 'object'.")
        if len(obj.mro()) > 2:
            raise RuntimeError("TorchScript classes does not support inheritance yet. "
                               "Please directly inherit from 'object'.")
        if _rcb is None:
            _rcb = _jit_internal.createResolutionCallbackFromFrame(_frames_up + 1)
        _compile_and_register_class(obj, _rcb, qualified_name)
        return obj
    else:
        _check_directly_compile_overloaded(obj)
        ast = get_jit_def(obj)
        if _rcb is None:
            _rcb = _jit_internal.createResolutionCallbackFromClosure(obj)
        fn = torch._C._jit_script_compile(qualified_name, ast, _rcb, get_default_args(obj))
        # Forward docstrings
        fn.__doc__ = obj.__doc__
        return fn

def interface(obj):
    if not inspect.isclass(obj):
        raise RuntimeError("interface must be applied to a class")
    if not _is_new_style_class(obj):
        raise RuntimeError("TorchScript interfaces must inherit from 'object'")

    is_module_interface = issubclass(obj, torch.nn.Module) and len(obj.mro()) == 3

    if not is_module_interface and len(obj.mro()) > 2:
        raise RuntimeError("TorchScript interface does not support inheritance yet. "
                           "Please directly inherit from 'object' or 'nn.Module'.")

    qualified_name = _qualified_name(obj)
    rcb = _jit_internal.createResolutionCallbackFromFrame(1)
    # if this type is a `nn.Module` subclass, generate an module interface type
    # instead of a class interface type, an module interface type only compile
    # the user provided methods as part of the interface
    ast = get_jit_class_def(obj, obj.__name__)
    torch._C._jit_script_interface_compile(qualified_name, ast, rcb, is_module_interface)
    obj.__torch_script_interface__ = True
    return obj



def script_method(fn):
    if not _enabled:
        return fn
    # NOTE: we need to traverse two frames here because the meta-class frame
    # for ScriptModule will be present, as opposed to invoking @script on a
    # a function or invoking define() on a CompilationUnit.
    # The stack will look like:
    #
    # 0. createResolutionCallback()
    # 1. script_method()
    # 2. ScriptModule metaclass frame
    # 3. Surrounding scope
    #
    # createResolutionCallback internally adds 1 to get us to the scope of this
    # function (the calling function). Adding 2 gets us to the proper surrounding scope.
    _rcb = _jit_internal.createResolutionCallbackFromFrame(frames_up=2)
    ast = get_jit_def(fn, self_name="ScriptModule")
    return ScriptMethodStub(_rcb, ast, fn)



# These OrderedDictWrapper classes replace the actual OrderedDicts in
# module with versions that get/set properties inside of script::Module.
# This allows us to reuse most of nn.Module while still storing the
# data in C++.
# Each OrderedDict needs to support:
#  x not in view
#  x in view
#  view[name] = ...
#  view.values()
#  del view[name]
#  view.items()
#  view.keys()
#  len(view)

class OrderedDictWrapper(object):
    def __init__(self, _c):
        self._c = _c

    def keys(self):
        return [k for k, v in self.items()]

    def values(self):
        return [v for k, v in self.items()]

    def __len__(self):
        return len(self.values())

    def __delitem__(self, k):
        raise RuntimeError("cannot delete methods or parameters of a script module")

    def items(self):
        return self._c.items()

    def __setitem__(self, k, v):
        if k not in self:
            raise RuntimeError("Can't add a new parameter after ScriptModule construction."
                               " Tried to add '{}".format(k))
        self._c.setattr(k, v)

    def __contains__(self, k):
        return self._c.contains(k)

    def __getitem__(self, k):
        if k not in self:
            raise KeyError(k)
        return self._c.getattr(k)


class OrderedModuleDict(OrderedDictWrapper):
    def __init__(self, module, python_dict):
        super(OrderedModuleDict, self).__init__(torch._C.ModuleDict(module))
        # contains _both_ script modules and non-script python-only modules

        # because script modules are subclassed in python and the
        # C++ script::Module class will not hold references to them,
        # to ensure that you always get the same python value here
        # we store it in the python dict as well
        self._python_modules = python_dict

    def items(self):
        r = self._python_modules.items()
        return r

    def __contains__(self, k):
        return k in self._python_modules

    def __setitem__(self, k, v):
        # Cases where sub-module can be re-assigned after ScriptModule construction
        # 1. If the attr is an module interface type, it's guranteed that the module is
        #    not inlined in the graph, so it's safe to swap a new ScriptModule in.
        # 2. if the new value if a ScriptModule with the same JIT type, IR won't change
        #    and it's legit to swap a new module in.
        # In these two cases we allow swapping a new scripted module and update the
        # corresponding python module dict to keep sync.
        # Note: the value to be swapped in has to be ScriptModule instead of nn.Module,
        # otherwise it's illegal and we throw error.
        if isinstance(v, ScriptModule):
            self._c.setattr(k, v)
            self._python_modules[k] = v
        else:
            raise RuntimeError("Cannot re-assign modules in a ScriptModule with non-scripted "
                               "module, tried to replace existing module '{}': {}".format(k, v))


    def __getitem__(self, k):
        return self._python_modules[k]


<<<<<<< HEAD
# base types that can be constants
# in addition, tuples and lists of these base types are also considered constants
# If you edit this list, then you also need to edit the handlers in
# ConstantValue in jit/script/init.cpp
_constant_types = (bool, float, int, str, type(None), types.FunctionType, torch.device, torch.layout, torch.dtype)


def _get_valid_constant(attr, v):
    if isinstance(v, _constant_types):
        return v
    elif isinstance(v, tuple) or isinstance(v, list):
        return tuple(_get_valid_constant(attr, x) for x in v)
    constants = ", ".join(typ.__name__ for typ in _constant_types)
    raise TypeError(textwrap.dedent("""
        '{}' object for attribute '{}' is not a valid constant.
        Valid constants are:
          1. a nn.ModuleList
          2. a value of type {{{}}}
          3. a list or tuple of (2)
        """.format(type(v).__name__, attr, constants)))

=======
class OrderedParameterDict(OrderedDictWrapper):
    def __init__(self, module):
        super(OrderedParameterDict, self).__init__(module)

    def items(self):
        return [(name, param) for name, param in self.module._get_parameters()]

    def __setitem__(self, k, v):
        if not self.module._has_parameter(k):
            raise RuntimeError("Can't add a new parameter after ScriptModule construction."
                               " Tried to add '{}".format(k))
        self.module._set_parameter(k, v)

    def __contains__(self, k):
        return self.module._has_parameter(k)

    def __getitem__(self, k):
        if k not in self:
            raise KeyError(k)
        return self.module._get_parameter(k)


class OrderedBufferDict(OrderedDictWrapper):
    def __init__(self, module):
        super(OrderedBufferDict, self).__init__(module)

    def items(self):
        return [(name, param) for name, param in self.module._get_buffers()]

    def __setitem__(self, k, v):
        if not self.module._has_buffer(k):
            raise RuntimeError("Can't add a new parameter after ScriptModule construction."
                               " Tried to add '{}".format(k))
        self.module._set_attribute(k, v)

    def __contains__(self, k):
        return self.module._has_buffer(k)

    def __getitem__(self, k):
        if k not in self:
            raise KeyError(k)
        return self.module._get_buffer(k)
>>>>>>> bb119d95

# For each user-defined class that subclasses ScriptModule, this meta-class:
# (1) finds all the methods annotated with @script_method in a ScriptModule and
#     removes them from the class attributes
# (2) puts a wrapper around the class's __init__ method to recusively compile
#     all of the script_methods with the module after the original __init__ has
#     run. This has to occur after the user-defined __init__ so that submodules and
#     parameters are initialized _before_ the script compiler resolve references to
#     `self.param` or `self.module`.
class ScriptMeta(type):
    def __init__(cls, name, bases, attrs):
        # Aggregate all the ScriptMethods and constants from superclasses
        cls._methods = {}
        cls._constants_set = set(getattr(cls, '__constants__', ()))
        for base in reversed(bases):
            for k, v in getattr(base, '_methods', {}).items():
                cls._methods[k] = v
            base_constants = getattr(base, '_constants_set', set())
            cls._constants_set = cls._constants_set.union(base_constants)

        # find all the script methods of the current class
        for k, v in sorted(attrs.items()):
            if isinstance(v, ScriptMethodStub):
                delattr(cls, k)
                cls._methods[v.original_method.__name__] = v

        if getattr(cls, '_disable_script_meta', False):
            # We leave built-in ScriptModule types alone, since this metaclass
            # is only for compiling user classes that inherit from
            # ScriptModule.
            return super(ScriptMeta, cls).__init__(name, bases, attrs)

        original_init = getattr(cls, '__init__', lambda self: None)

        @functools.wraps(original_init)
        def init_then_script(self, *args, **kwargs):
            original_init(self, *args, **kwargs)
            if type(self) == cls:
                stubs = [v for k, v in sorted(cls._methods.items())]
                self.__dict__["_actual_script_module"] = torch.jit._recursive.create_script_module(self, stubs)

                # Delete the Python attributes that now shadow the ScriptModule
                # ones, so that __getattr__ and __setattr__ will properly find
                # the scripted versions.
                concrete_type = self._actual_script_module._concrete_type
                for name in concrete_type.get_attributes():
                    if hasattr(cls, name) and isinstance(getattr(cls, name), property):
                        # TODO giant hack. Right now we are encoding properties
                        # as attributes (this is what recursive script does
                        # today, but it is wrong)
                        continue
                    delattr(self, name)
                for name, _ in concrete_type.get_modules():
                    delattr(self, name)
                for name in ("_parameters", "_buffers", "_modules"):
                    delattr(self, name)

        cls.__init__ = init_then_script
        return super(ScriptMeta, cls).__init__(name, bases, attrs)


if _enabled:

    # this is a Python 'non-data descriptor' that causes the first access
    # to ScriptModule's forward to lookup the forward method and stash
    # it in the objects dict. Due to the standard rules for attribute lookup
    # subsequent lookups will just directly return the previously looked up method.
    # This is necessary because nn.Module defines forward as a method. If we
    # did nothing __getattr__ would not be called. Instead we'd get nn.Module.forward
    # which always throws an exception.
    class _CachedForward(object):
        def __get__(self, obj, cls):
            return self.__getattr__('forward')

    class ScriptModule(with_metaclass(ScriptMeta, Module)):
        def __init__(self):
            super(ScriptModule, self).__init__()

        forward = _CachedForward()

        def __getattr__(self, attr):
            if "_actual_script_module" not in self.__dict__:
                return super(ScriptModule, self).__getattr__(attr)
            return getattr(self._actual_script_module, attr)

        def __setattr__(self, attr, value):
            if "_actual_script_module" not in self.__dict__:
                # Unwrap torch.jit.Attribute into a regular setattr + recording
                # the provided type in __annotations__.
                #
                # This ensures that if we use the attr again in `__init__`, it
                # will look like the actual value, not an instance of Attribute.
                if isinstance(value, Attribute):
                    if not hasattr(self, "__annotations__"):
                        self.__annotations__ = {}
                    self.__annotations__[attr] = value.type
                    value = value.value
                return super(ScriptModule, self).__setattr__(attr, value)

            setattr(self._actual_script_module, attr, value)

        def define(self, src):
            if "_actual_script_module" in self.__dict__:
                # If we have completed initialization, just defer to the
                # backing RecursiveScriptModule to eagerly compile the provided
                # source.
                return self._actual_script_module.define(src)

            # Otherwise, we are still in the object's __init__.
            # In that case, add `src` as a stub to be compiled.
            #
            # We use frames_up=1 to get to the proper surrounding scope. The stack
            # will look like:
            # 0. createResolutionCallback
            # 1. define()
            # 2. surrounding scope.
            #
            # createResolutionCallback internally adds 1 to get us to our frame, then
            # we add 1 to get to the proper surrounding scope.
            rcb = _jit_internal.createResolutionCallbackFromFrame(frames_up=1)
            ast = torch._C._parse_source_def(src)
            self._methods[ast.name().name] = ScriptMethodStub(rcb, ast, None)


    class RecursiveScriptModule(ScriptModule):
        # XXX: RecursiveScriptModule inherits from ScriptModule for the sole
        # reason that it retains the existing isinstance(ScriptModule)
        # behavior.
        r"""
        The core data structure in TorchScript is the ``ScriptModule``. It is an
        analogue of torch's ``nn.Module`` and represents an entire model as a tree of
        submodules. Like normal modules, each individual module in a ``ScriptModule`` can
        have submodules, parameters, and methods. In ``nn.Module``\s methods are implemented
        as Python functions, but in ``ScriptModule``\s methods are implemented as
        TorchScript functions,  a statically-typed subset of Python that contains all
        of PyTorch's built-in Tensor operations. This difference allows your
        ``ScriptModule``\s code to run without the need for a Python interpreter.

        ``ScriptModule``\s should not be created manually, instead use
        either :func:`tracing <torch.jit.trace>` or :func:`scripting <torch.jit.script>`.
        Tracing and scripting can be applied incrementally and :ref:`composed as necessary <Types>`.

        * Tracing records the tensor operations as executed with a set of example inputs and uses these
          operations to construct a computation graph. You can use the full dynamic behavior of Python with tracing,
          but values other than Tensors and control flow aren't captured in the graph.

        * Scripting inspects the Python code of the model
          and compiles it to TorchScript. Scripting allows the use of many `types`_ of values and supports dynamic control flow.
          Many, but not all features of Python are supported by the compiler, so changes to the source code may be necessary.
        """
        _disable_script_meta = True

        def __init__(self, cpp_module):
            self.__dict__['_initializing'] = True
            self._c = cpp_module
            super(RecursiveScriptModule, self).__init__()
            # Delete the 'training' attribute set up by `Module.__init__`. It
            # will get set on the underlying cpp module, so we delete it here
            # to avoid this version shadowing the cpp module version.
            delattr(self, 'training')

        @staticmethod
        def _construct(cpp_module, init_fn):
            """
            Construct a RecursiveScriptModule that's ready for use. PyTorch
            code should use this to construct a RecursiveScriptModule instead
            of instead of calling `__init__` directly, as it makes sure the
            object is properly finalized (and in the future we may take
            control of how the RecursiveScriptModule instance is created).

            Arguments:
                cpp_module:  The C++ script::Module that will hold the actual state of
                             this RecursiveScriptModule instance.
                init_fn:  Lambda that initializes the RecursiveScriptModule passed to it.
            """
            script_module = RecursiveScriptModule(cpp_module)
            init_fn(script_module)

            # Finalize the ScriptModule: replace the nn.Module state with our
            # custom implementations and flip the _initializing bit.
            script_module._parameters = OrderedDictWrapper(torch._C.ParameterDict(script_module._c))
            script_module._buffers = OrderedDictWrapper(torch._C.BufferDict(script_module._c))
            script_module._modules = OrderedModuleDict(script_module._c, script_module._modules)
            script_module._initializing = False
            return script_module

        @property
        def graph(self):
            r"""
            Returns a string representation of the internal graph for the
            ``forward`` method. See `Interpreting Graphs`_ for details.
            """
            return self.forward.graph

        @property
        def code(self):
            r"""
            Returns a pretty-printed representation (as valid Python syntax) of
            the internal graph for the ``forward`` method. See `Inspecting Code`_
            for details.
            """
            return self.forward.code

        def save(self, *args, **kwargs):
            r"""
            save(f, _extra_files=ExtraFilesMap{})

            See :func:`torch.jit.save <torch.jit.save>` for details.
            """
            return self._c.save(*args, **kwargs)

        def save_to_buffer(self, *args, **kwargs):
            return self._c.save_to_buffer(*args, **kwargs)

        def get_debug_state(self, *args, **kwargs):
            return self._c.get_debug_state()

        def extra_repr(self):
            return 'original_name={}'.format(self.original_name)

        def graph_for(self, *args, **kwargs):
            return self.forward.graph_for(*args, **kwargs)

        @property
        def original_name(self):
            if type(self) == self._c.name:
                return ''
            return self._c.name

        def define(self, src):
            # We use frames_up=1 to get to the proper surrounding scope. The stack
            # will look like:
            # 0. createResolutionCallback
            # 1. define()
            # 2. surrounding scope.
            #
            # createResolutionCallback internally adds 1 to get us to our frame, then
            # we add 1 to get to the proper surrounding scope.
            rcb = _jit_internal.createResolutionCallbackFromFrame(frames_up=1)
            self._c._define(self._concrete_type, src, rcb)

        def __getattr__(self, attr):
            if '_initializing' not in self.__dict__:
                raise RuntimeError("ScriptModule has not been initialized, did you forget to call super's init?")

            if self._initializing:
                return super(RecursiveScriptModule, self).__getattr__(attr)

            # _modules check is before hasattr since modules are included as attributes in _c,
            # but we want to get the python wrapper from _modules instead of the raw _c object.
            if attr in self._modules:
                return self._modules[attr]
            elif self._c.hasattr(attr):
                return self._c.getattr(attr)
            elif self._c._has_method(attr):
                script_method = self._c._get_method(attr)
                # cache method so future calls do not go through __getattr__
                # to improve invocation performance
                self.__dict__[attr] = script_method
                return script_method

            return super(RecursiveScriptModule, self).__getattr__(attr)

        def __setattr__(self, attr, value):
            if self._initializing:
                return super(RecursiveScriptModule, self).__setattr__(attr, value)

            if attr in self._modules:
                self._modules[attr] = value
            elif self._c.hasattr(attr):
                self._c.setattr(attr, value)
            elif hasattr(self, "_concrete_type") and attr in self._concrete_type.get_constants().keys():
                # TODO: we don't have _concrete_type set after load(), and in general we lose constant information.
                # We should encode constants as class type attributes (or something) so it persists across save/load.
                raise AttributeError("Cannot mutate TorchScript constant value: '{}'. Value: '{}'".format(attr, value))
            else:
                # We allow setting Python attributes on the ScriptModule, for
                # when people want to stash some convenience info on it.
                # TODO: it's possible that the following is confusing:
                #   s = torch.jit.script(...)
                #   s.python_attr = ...
                #   s.save()   <--- this doesn't have `python_attr`
                # It's fairly trivial to save enough info to warn in this case.
                return super(RecursiveScriptModule, self).__setattr__(attr, value)

        def copy(self):
            return torch.jit._recursive.wrap_cpp_module(self._c._clone())

        def __getstate__(self):
            raise pickle.PickleError(
                "ScriptModules cannot be deepcopied using copy.deepcopy or saved using torch.save. " +
                "Mixed serialization of script and non-script modules is not supported. " +
                "For purely script modules use my_script_module.save(<filename>) instead.")

    # Need to copy all RecursiveScriptModule methods to ScriptModule.
    #
    # This is because `super(MyScriptModule, self).foo()` does not use
    # `__getattr__` to look up `foo`. So we need to make each method available on
    # the ScriptModule manually.
    for name, item in RecursiveScriptModule.__dict__.items():
        if not callable(item) and not isinstance(item, property):
            continue
        if name.startswith('__') or hasattr(ScriptModule, name):
            continue
        # We can copy over the implementation wholesale because besides the
        # `super()` thing above, ScriptModule behaves exactly like
        # RecursiveScriptModule
        setattr(ScriptModule, name, item)

    def _get_methods(cls):
        import inspect
        # In Python 3 unbound methods are functions, but in Python 2 they are methods
        return inspect.getmembers(cls, predicate=lambda x: inspect.isfunction(x) or inspect.ismethod(x))


    _compiled_methods_whitelist = {
        'forward', 'register_buffer', 'register_parameter', 'add_module',
        '_apply', 'apply', 'cuda', 'cpu', 'to', 'type', 'float', 'double', 'half',
        'state_dict', '_save_to_state_dict', 'load_state_dict',
        '_load_from_state_dict', '_named_members', 'parameters', 'named_parameters',
        'buffers', 'named_buffers', 'children', 'named_children', 'modules',
        'named_modules', 'zero_grad', 'share_memory', '_get_name', 'extra_repr',
        '_slow_forward', '_tracing_name', 'eval', 'train',
    }


    def _make_fail(name):
        def fail(self, *args, **kwargs):
            raise RuntimeError(name + " is not supported on ScriptModules")
        return fail

    for name, method in _get_methods(torch.nn.Module):
        if name.startswith('__'):
            continue
        if name not in RecursiveScriptModule.__dict__ and name not in _compiled_methods_whitelist:
            setattr(RecursiveScriptModule, method.__name__, _make_fail(name))

else:
    # TODO MAKE SURE THAT DISABLING WORKS
    class ScriptModule(torch.nn.Module):
        def __init__(self):
            super(ScriptModule, self).__init__()


class TracedModule(ScriptModule):
    _disable_script_meta = True

    def __init__(self, orig, id_set=None, _compilation_unit=None):
        # XXX: orig can be a nn.Module or a function!
        super(TracedModule, self).__init__()
        assert(isinstance(orig, torch.nn.Module))

        # Copy a subset of `orig` to a temporary nn.Module.
        # This is a way to customize what will actually get compiled by create_script_module
        id_set = set()
        tmp_module = Module()

        def check_unique(param):
            if param in id_set:
                raise ValueError("TracedModules don't support parameter sharing between modules")
            id_set.add(param)

        tmp_module.training = orig.training

        for name, param in orig._parameters.items():
            if param is not None:
                tmp_module._parameters[name] = param
                check_unique(param)
        for name, buf in orig._buffers.items():
            if buf is not None:
                tmp_module._buffers[name] = buf
                check_unique(buf)

        if orig._backward_hooks:
            raise ValueError("Modules that have backward hooks assigned can't be compiled: " + str(orig))

        for name, submodule in orig._modules.items():
            tmp_module._modules[name] = make_module(submodule, TracedModule, _compilation_unit=None)

        # TODO: this way of doing it means we lose name information on the class,
        # since the qualname is basically "nn.Module"
        script_module = torch.jit._recursive.create_script_module_for_tracing(tmp_module, ())

        self.__dict__['_name'] = 'TracedModule[' + type(orig).__name__ + ']'
        self.__dict__['_actual_script_module'] = script_module
        for name in ("_parameters", "_buffers", "_modules"):
            delattr(self, name)

    def forward(self, *args, **kwargs):
        raise RuntimeError('Trace submodules cannot be called.')

    def __getattr__(self, attr):
        if "_actual_script_module" not in self.__dict__:
            return super(TracedModule, self).__getattr__(attr)
        return getattr(self._actual_script_module, attr)

    def __setattr__(self, attr, value):
        if "_actual_script_module" not in self.__dict__:
            return super(TracedModule, self).__setattr__(attr, value)
        setattr(self._actual_script_module, attr, value)

    def _get_name(self):
        return self._name


if _enabled:
    class TopLevelTracedModule(TracedModule):
        forward = _CachedForward()


class _ConstModuleList(ScriptModule):
    def __init__(self, modules):
        super(_ConstModuleList, self).__init__()

        if isinstance(modules, OrderedDict):
            for key, module in modules.items():
                if isinstance(module, torch.nn.Module):
                    module = torch.jit._recursive.recursive_script(module)
                self.add_module(key, module)
        else:
            for i, module in enumerate(modules):
                if isinstance(module, torch.nn.Module):
                    module = torch.jit._recursive.recursive_script(module)
                self.add_module(str(i), module)

    def __getitem__(self, idx):
        if isinstance(idx, slice):
            return _ConstModuleList(list(self._modules.values())[idx])
        else:
            if not (-len(self) <= idx < len(self)):
                raise IndexError('index {} is out of range'.format(idx))
            if idx < 0:
                idx += len(self)
            return self._modules[str(idx)]

    def __len__(self):
        return len(self._modules)

    def __iter__(self):
        return iter(self._modules.values())

    def __dir__(self):
        keys = super(_ConstModuleList, self).__dir__()
        keys = [key for key in keys if not key.isdigit()]
        return keys

class _ConstModuleDict(ScriptModule):
    def __init__(self, modules):
        super(_ConstModuleDict, self).__init__()

        assert isinstance(modules, OrderedDict)

        for key, module in modules.items():
            if isinstance(module, torch.nn.Module):
                module = torch.jit._recursive.recursive_script(module)
            self.add_module(key, module)


    def __getitem__(self, key):
        return self._modules[key]

    def __contains__(self, key):
        return key in self._modules

    def keys(self):
        r"""Return an iterable of the ModuleDict keys.
        """
        return self._modules.keys()

    def items(self):
        r"""Return an iterable of the ModuleDict key/value pairs.
        """
        return self._modules.items()

    def values(self):
        r"""Return an iterable of the ModuleDict values.
        """
        return self._modules.values()

    def __len__(self):
        return len(self._modules)

    def __iter__(self):
        return iter(self._modules.values())

    def forward(self):
        raise NotImplementedError()

class _ConstSequential(_ConstModuleList):
    def __init__(self, mods):
        super(_ConstSequential, self).__init__(mods._modules)

        # we define the forward method via self.define rather than
        # making it a direct class member (with a @script) annotation
        # because, in optimized runtime environments where only .pyc files
        # are shipped, we cant retrieve the source code.
        # TODO: find a workaround for this and remove this hack
        self.define("""
        def forward(self, input):
            for m in self:
                input = m(input)
            return input
        """)

def is_scripting():
    r"""
    Function that returns True when in compilation and False otherwise. This
    is useful especially with the @unused decorator to leave code in your
    model that is not yet TorchScript compatible.
    .. testcode::

        import torch

        @torch.jit.unused
        def unsupported_linear_op(x):
            return x

        def linear(x):
           if not torch.jit.is_scripting():
              return torch.linear(x)
           else:
              return unsupported_linear_op(x)
    """
    return False

def _unwrap_optional(x):
    assert x is not None, "Unwrapping null optional"
    return x

_builtin_table = None

_modules_containing_builtins = (torch, torch._C._nn)

_builtin_ops = [
    # Pairs of (function, op_name)
    (_list_with_default, "aten::list_with_default"),
    (_pair, "aten::_pair"),
    (_quadruple, "aten::_quadruple"),
    (_single, "aten::_single"),
    (_triple, "aten::_triple"),
    (_unwrap_optional, "aten::_unwrap_optional"),
    (_wait, 'aten::wait'),
    (is_scripting, "aten::is_scripting"),
    (OrderedDict, "aten::dict"),
    (dict, "aten::dict"),
    (cudnn.is_acceptable, "aten::cudnn_is_acceptable"),
    (math.ceil, "aten::ceil"),
    (math.copysign, "aten::copysign"),
    (math.erf, "aten::erf"),
    (math.erfc, "aten::erfc"),
    (math.exp, "aten::exp"),
    (math.expm1, "aten::expm1"),
    (math.fabs, "aten::fabs"),
    (math.floor, "aten::floor"),
    (math.gamma, "aten::gamma"),
    (math.lgamma, "aten::lgamma"),
    (math.log, "aten::log"),
    (math.log10, "aten::log10"),
    (math.log1p, "aten::log1p"),
    (math.pow, "aten::pow"),
    (math.sqrt, "aten::sqrt"),
    (math.isnan, "aten::isnan"),
    (math.asinh, "aten::asinh"),
    (math.atanh, "aten::atanh"),
    (math.cosh, "aten::cosh"),
    (math.sinh, "aten::sinh"),
    (math.tanh, "aten::tanh"),
    (math.acos, "aten::acos"),
    (math.asin, "aten::asin"),
    (math.atan, "aten::atan"),
    (math.atan2, "aten::atan2"),
    (math.cos, "aten::cos"),
    (math.sin, "aten::sin"),
    (math.tan, "aten::tan"),
    (math.asinh, "aten::asinh"),
    (math.atanh, "aten::atanh"),
    (math.acosh, "aten::acosh"),
    (math.sinh, "aten::sinh"),
    (math.cosh, "aten::cosh"),
    (math.tanh, "aten::tanh"),
    (math.fmod, "aten::fmod"),
    (math.modf, "aten::modf"),
    (math.factorial, "aten::factorial"),
    (math.frexp, "aten::frexp"),
    (math.isnan, "aten::isnan"),
    (math.isinf, "aten::isinf"),
    (math.degrees, "aten::degrees"),
    (math.radians, "aten::radians"),
    (math.ldexp, "aten::ldexp"),
    (torch.autograd.grad, "aten::grad"),
    (torch.autograd.backward, "aten::backward"),
    (torch._C._infer_size, "aten::_infer_size"),
    (torch.nn.functional._no_grad_embedding_renorm_, "aten::_no_grad_embedding_renorm_"),
    (torch.nn.functional.assert_int_or_pair, "aten::_assert_int_or_pair"),
    (torch.nn.functional.interpolate, "aten::__interpolate"),
    (torch.nn.functional.upsample_bilinear, "aten::__upsample_bilinear"),
    (torch.nn.functional.upsample_nearest, "aten::__upsample_nearest"),
    (torch.nn.functional.upsample, "aten::__upsample"),
    (torch.nn.init._no_grad_fill_, "aten::_no_grad_fill_"),
    (torch.nn.init._no_grad_normal_, "aten::_no_grad_normal_"),
    (torch.nn.init._no_grad_uniform_, "aten::_no_grad_uniform_"),
    (torch.nn.init._no_grad_zero_, "aten::_no_grad_zero_"),
    (torch._C._get_tracing_state, "aten::_get_tracing_state"),
    (warnings.warn, "aten::warn"),
]


# lazily built to ensure the correct initialization order
def _get_builtin_table():
    global _builtin_table
    if _builtin_table is not None:
        return _builtin_table
    _builtin_table = {}

    def register_all(mod):
        for name in dir(mod):
            v = getattr(mod, name)
            if callable(v):
                _builtin_table[id(v)] = "aten::" + name
    for mod in _modules_containing_builtins:
        register_all(mod)

    for builtin, aten_op in _builtin_ops:
        _builtin_table[id(builtin)] = aten_op
    if not PY2:
        _builtin_table[id(math.gcd)] = "aten::gcd"
        _builtin_table[id(math.isfinite)] = "aten::isfinite"
    if PY37:
        _builtin_table[id(math.remainder)] = "aten::mathremainder"

    return _builtin_table


def _register_builtin(fn, op):
    _get_builtin_table()[id(fn)] = op


def _find_builtin(fn):
    return _get_builtin_table().get(id(fn))

# qualified_name => ScriptClass mapping
_script_classes = {}


def _add_script_class(cls, name):
    cls.__torch_script_class__ = True
    global _script_classes
    _script_classes[name] = cls


def _get_script_class(name):
    global _script_classes
    if name not in _script_classes:
        raise RuntimeError("Unknown reference to ScriptClass '{}'. "
                           "Did you forget to import it?".format(name))
    return _script_classes[name]

# overloads are registered in _jit_internal and compiled here so that _overload
# can be used in nn/functional.py without an import cycle

# qualified name => list[compiled fns]
_compiled_overloaded_fns = {}

def _compile_function_with_overload(qual_name, impl_fn, overload_decl, overload_defaults):
    impl_ast = torch.jit.get_jit_def(impl_fn)
    _rcb = _jit_internal.createResolutionCallbackFromClosure(impl_fn)
    fn = torch._C._jit_script_compile_overload(qual_name, overload_decl, impl_ast, _rcb, overload_defaults)
    return fn

def _check_no_signature(func):
    signature = torch.jit.annotations.get_signature(func, None, None)
    if signature is None:
        qual_name = _qualified_name(func)
        raise RuntimeError("Must explicitly add type annotations to overloaded functions: {}".format(qual_name))

def _get_overload_decl_and_defaults(func):
    _check_no_signature(func)
    return (torch.jit.get_jit_def(func).decl(), get_default_args(func))

def _get_overloads(obj):
    # check for cached compiled fns
    qual_name = _qualified_name(obj)
    global _compiled_overloaded_fns
    compiled_overloads = _compiled_overloaded_fns.get(qual_name, None)
    if compiled_overloads is not None:
        return compiled_overloads

    # check for not yet compiled overloads
    overloads = _jit_internal._get_fn_overloads(qual_name)
    if overloads is None:
        return None
    compiled_fns = []
    # TODO: use default args from the implementation, not from the overload
    # This is more complicated because you can have a default arg with a type
    # incompatible with a type of parameter in an overload, and other validation.
    # This is still an internal api so for now use defaults from overload
    for overload_fn in overloads:
        overload_decl, overload_defaults = _get_overload_decl_and_defaults(overload_fn)
        compiled_fn = _compile_function_with_overload(qual_name, obj, overload_decl, overload_defaults)
        compiled_fns.append(compiled_fn)

    # cache compilation, remove information stored to do compilation
    _compiled_overloaded_fns[qual_name] = compiled_fns
    _jit_internal._clear_fn_overloads(qual_name)
    return compiled_fns

def _check_directly_compile_overloaded(obj):
    qual_name = _qualified_name(obj)
    global _compiled_overloaded_fns
    global _overloaded_fns
    if qual_name in _compiled_overloaded_fns or _jit_internal._get_fn_overloads(qual_name):
        raise RuntimeError("Function {} cannot be directly compiled because it"
                           " is overloaded. It must be used in a context of a function"
                           " where its inputs can determine which overload to call.".format(qual_name))

# torch.jit.Error
Error = torch._C.JITException
set_module(Error, "torch.jit")
# This is not perfect but works in common cases
Error.__name__ = "Error"
Error.__qualname__ = "Error"

def _get_named_tuple_properties(obj):
    assert issubclass(obj, tuple) and hasattr(obj, '_fields')
    fields = list(obj._fields)
    annotations = []
    has_annotations = hasattr(obj, '__annotations__')
    for field in fields:
        if has_annotations and field in obj.__annotations__:
            annotations.append(torch.jit.annotations.ann_to_type(obj.__annotations__[field]))
        else:
            annotations.append(torch._C.TensorType.get())
    return type(obj).__name__, fields, annotations

def _create_named_tuple(t, unqual_name, field_names):
    TupleType = collections.namedtuple(unqual_name, field_names)
    return TupleType(*t)

class _disable_tracing(object):
    def __enter__(self):
        self.state = torch._C._get_tracing_state()
        torch._C._set_tracing_state(None)

    def __exit__(self, *args):
        torch._C._set_tracing_state(self.state)
        self.state = None


# for use in python if using annotate
def annotate(the_type, the_value):
    # noop in python
    return the_value

last_executed_optimized_graph = torch._C._last_executed_optimized_graph


def _graph_for(self, *args, **kwargs):
    self(*args, **kwargs)
    return last_executed_optimized_graph()

torch._C.ScriptMethod.graph_for = _graph_for
torch._C.ScriptFunction.graph_for = _graph_for
ScriptFunction = torch._C.ScriptFunction
ScriptFunction.__doc__ = """
Functionally equivalent to a :class:`ScriptModule`, but represents a single
function and does not have any attributes or Parameters.
"""
set_module(ScriptFunction, "torch.jit")

if not torch._C._jit_init():
    raise RuntimeError("JIT initialization failed")<|MERGE_RESOLUTION|>--- conflicted
+++ resolved
@@ -1402,74 +1402,6 @@
 
     def __getitem__(self, k):
         return self._python_modules[k]
-
-
-<<<<<<< HEAD
-# base types that can be constants
-# in addition, tuples and lists of these base types are also considered constants
-# If you edit this list, then you also need to edit the handlers in
-# ConstantValue in jit/script/init.cpp
-_constant_types = (bool, float, int, str, type(None), types.FunctionType, torch.device, torch.layout, torch.dtype)
-
-
-def _get_valid_constant(attr, v):
-    if isinstance(v, _constant_types):
-        return v
-    elif isinstance(v, tuple) or isinstance(v, list):
-        return tuple(_get_valid_constant(attr, x) for x in v)
-    constants = ", ".join(typ.__name__ for typ in _constant_types)
-    raise TypeError(textwrap.dedent("""
-        '{}' object for attribute '{}' is not a valid constant.
-        Valid constants are:
-          1. a nn.ModuleList
-          2. a value of type {{{}}}
-          3. a list or tuple of (2)
-        """.format(type(v).__name__, attr, constants)))
-
-=======
-class OrderedParameterDict(OrderedDictWrapper):
-    def __init__(self, module):
-        super(OrderedParameterDict, self).__init__(module)
-
-    def items(self):
-        return [(name, param) for name, param in self.module._get_parameters()]
-
-    def __setitem__(self, k, v):
-        if not self.module._has_parameter(k):
-            raise RuntimeError("Can't add a new parameter after ScriptModule construction."
-                               " Tried to add '{}".format(k))
-        self.module._set_parameter(k, v)
-
-    def __contains__(self, k):
-        return self.module._has_parameter(k)
-
-    def __getitem__(self, k):
-        if k not in self:
-            raise KeyError(k)
-        return self.module._get_parameter(k)
-
-
-class OrderedBufferDict(OrderedDictWrapper):
-    def __init__(self, module):
-        super(OrderedBufferDict, self).__init__(module)
-
-    def items(self):
-        return [(name, param) for name, param in self.module._get_buffers()]
-
-    def __setitem__(self, k, v):
-        if not self.module._has_buffer(k):
-            raise RuntimeError("Can't add a new parameter after ScriptModule construction."
-                               " Tried to add '{}".format(k))
-        self.module._set_attribute(k, v)
-
-    def __contains__(self, k):
-        return self.module._has_buffer(k)
-
-    def __getitem__(self, k):
-        if k not in self:
-            raise KeyError(k)
-        return self.module._get_buffer(k)
->>>>>>> bb119d95
 
 # For each user-defined class that subclasses ScriptModule, this meta-class:
 # (1) finds all the methods annotated with @script_method in a ScriptModule and
