#pragma once

#include <torch/nn/functional/activation.h>
#include <torch/nn/options/pooling.h>

namespace torch {
namespace nn {
namespace functional {

namespace detail {
inline Tensor avg_pool1d(const Tensor& input,
                         ExpandingArray<1> kernel_size,
                         ExpandingArray<1> stride,
                         ExpandingArray<1> padding,
                         bool ceil_mode,
                         bool count_include_pad) {
  return torch::avg_pool1d(
      input,
      kernel_size,
      stride,
      padding,
      ceil_mode,
      count_include_pad);
}
} // namespace detail

inline Tensor avg_pool1d(const Tensor& input, AvgPool1dFuncOptions options) {
  return avg_pool1d(
    input,
    options.kernel_size(),
    options.stride(),
    options.padding(),
    options.ceil_mode(),
    options.count_include_pad());
}

namespace detail {
inline Tensor avg_pool2d(const Tensor& input,
                         ExpandingArray<2> kernel_size,
                         ExpandingArray<2> stride,
                         ExpandingArray<2> padding,
                         bool ceil_mode,
                         bool count_include_pad,
                         c10::optional<int64_t> divisor_override) {
  return torch::avg_pool2d(
      input,
      kernel_size,
      stride,
      padding,
      ceil_mode,
      count_include_pad,
      divisor_override);
}
} // namespace detail

inline Tensor avg_pool2d(const Tensor& input, AvgPool2dFuncOptions options) {
  return detail::avg_pool2d(
    input,
    options.kernel_size(),
    options.stride(),
    options.padding(),
    options.ceil_mode(),
    options.count_include_pad(),
    options.divisor_override());
}

namespace detail {
inline Tensor avg_pool3d(const Tensor& input,
                         ExpandingArray<3> kernel_size,
                         ExpandingArray<3> stride,
                         ExpandingArray<3> padding,
                         bool ceil_mode,
                         bool count_include_pad,
                         c10::optional<int64_t> divisor_override) {
  return torch::avg_pool3d(
      input,
      kernel_size,
      stride,
      padding,
      ceil_mode,
      count_include_pad,
      divisor_override);
}
} // namespace detail

inline Tensor avg_pool3d(const Tensor& input, AvgPool3dFuncOptions options) {
  return detail::avg_pool3d(
    input,
    options.kernel_size(),
    options.stride(),
    options.padding(),
    options.ceil_mode(),
    options.count_include_pad(),
    options.divisor_override());
}

// ============================================================================

namespace detail {
inline Tensor max_pool1d(const Tensor& input,
                         ExpandingArray<1> kernel_size,
                         ExpandingArray<1> stride,
                         ExpandingArray<1> padding,
                         ExpandingArray<1> dilation,
                         bool ceil_mode) {
   return torch::max_pool1d(
      input,
      kernel_size,
      stride,
      padding,
      dilation,
      ceil_mode);
}
} // namespace detail

inline Tensor max_pool1d(const Tensor& input, MaxPool1dFuncOptions options) {
   return detail::max_pool1d(
      input,
      options.kernel_size(),
      options.stride(),
      options.padding(),
      options.dilation(),
      options.ceil_mode());
}

namespace detail {
inline std::tuple<Tensor, Tensor> max_pool1d_with_indices(
  const Tensor& input,
  ExpandingArray<1> kernel_size,
  ExpandingArray<1> stride,
  ExpandingArray<1> padding,
  ExpandingArray<1> dilation,
  bool ceil_mode) {
  return torch::max_pool1d_with_indices(
      input,
      kernel_size,
      stride,
      padding,
      dilation,
      ceil_mode);
}
} // namespace detail

inline std::tuple<Tensor, Tensor> max_pool1d_with_indices(const Tensor& input, MaxPool1dFuncOptions options) {
  return detail::max_pool1d_with_indices(
      input,
      options.kernel_size(),
      options.stride(),
      options.padding(),
      options.dilation(),
      options.ceil_mode());
}

namespace detail {
inline Tensor max_pool2d(const Tensor& input,
                         ExpandingArray<2> kernel_size,
                         ExpandingArray<2> stride,
                         ExpandingArray<2> padding,
                         ExpandingArray<2> dilation,
                         bool ceil_mode) {
  return torch::max_pool2d(
      input,
      kernel_size,
      stride,
      padding,
      dilation,
      ceil_mode);
}
} // namespace detail

inline Tensor max_pool2d(const Tensor& input, MaxPool2dFuncOptions options) {
  return detail::max_pool2d(
      input,
      options.kernel_size(),
      options.stride(),
      options.padding(),
      options.dilation(),
      options.ceil_mode());
}

namespace detail {
inline std::tuple<Tensor, Tensor> max_pool2d_with_indices(
  const Tensor& input,
  ExpandingArray<2> kernel_size,
  ExpandingArray<2> stride,
  ExpandingArray<2> padding,
  ExpandingArray<2> dilation,
  bool ceil_mode) {
  return torch::max_pool2d_with_indices(
      input,
      kernel_size,
      stride,
      padding,
      dilation,
      ceil_mode);
}
} // namespace detail

inline std::tuple<Tensor, Tensor> max_pool2d_with_indices(const Tensor& input, MaxPool2dFuncOptions options) {
  return detail::max_pool2d_with_indices(
      input,
      options.kernel_size(),
      options.stride(),
      options.padding(),
      options.dilation(),
      options.ceil_mode());
}

namespace detail {
inline Tensor max_pool3d(const Tensor& input,
                         ExpandingArray<3> kernel_size,
                         ExpandingArray<3> stride,
                         ExpandingArray<3> padding,
                         ExpandingArray<3> dilation,
                         bool ceil_mode) {
  return torch::max_pool3d(
      input,
      kernel_size,
      stride,
      padding,
      dilation,
      ceil_mode);
}
} // namespace detail

inline Tensor max_pool3d(const Tensor& input, MaxPool3dFuncOptions options) {
  return detail::max_pool3d(
      input,
      options.kernel_size(),
      options.stride(),
      options.padding(),
      options.dilation(),
      options.ceil_mode());
}

namespace detail {
inline std::tuple<Tensor, Tensor> max_pool3d_with_indices(
  const Tensor& input,
  ExpandingArray<3> kernel_size,
  ExpandingArray<3> stride,
  ExpandingArray<3> padding,
  ExpandingArray<3> dilation,
  bool ceil_mode) {
  return torch::max_pool3d_with_indices(
      input,
      kernel_size,
      stride,
      padding,
      dilation,
      ceil_mode);
}
} // namespace detail

inline std::tuple<Tensor, Tensor> max_pool3d_with_indices(const Tensor& input, MaxPool3dFuncOptions options) {
  return detail::max_pool3d_with_indices(
      input,
      options.kernel_size(),
      options.stride(),
      options.padding(),
      options.dilation(),
      options.ceil_mode());
}

// ============================================================================

namespace detail {
inline Tensor adaptive_max_pool1d(const Tensor& input,
  ExpandingArray<1> output_size) {
   return std::get<0>(torch::adaptive_max_pool1d(input, output_size));
}
} // namespace detail

inline Tensor adaptive_max_pool1d(const Tensor& input,
  AdaptiveMaxPool1dFuncOptions options) {
   return detail::adaptive_max_pool1d(input, options.output_size());
}

namespace detail {
inline std::tuple<Tensor, Tensor> adaptive_max_pool1d_with_indices(
  const Tensor& input, ExpandingArray<1> output_size) {
   return torch::adaptive_max_pool1d(input, output_size);
}
} // namespace detail

inline std::tuple<Tensor, Tensor> adaptive_max_pool1d_with_indices(
  const Tensor& input, AdaptiveMaxPool1dFuncOptions options) {
   return detail::adaptive_max_pool1d_with_indices(input, options.output_size());
}

namespace detail {
inline Tensor adaptive_max_pool2d(const Tensor& input,
  ExpandingArray<2> output_size) {
   return std::get<0>(torch::adaptive_max_pool2d(input, output_size));
}
} // namespace detail

inline Tensor adaptive_max_pool2d(const Tensor& input,
  AdaptiveMaxPool2dFuncOptions options) {
   return detail::adaptive_max_pool2d(input, options.output_size());
}

namespace detail {
inline std::tuple<Tensor, Tensor> adaptive_max_pool2d_with_indices(
  const Tensor& input, ExpandingArray<2> output_size) {
   return torch::adaptive_max_pool2d(input, output_size);
}
} // namespace detail

inline std::tuple<Tensor, Tensor> adaptive_max_pool2d_with_indices(
  const Tensor& input, AdaptiveMaxPool2dFuncOptions options) {
   return detail::adaptive_max_pool2d_with_indices(input, options.output_size());
}

namespace detail {
inline Tensor adaptive_max_pool3d(const Tensor& input,
  ExpandingArray<3> output_size) {
   return std::get<0>(torch::adaptive_max_pool3d(input, output_size));
}
} // namespace detail

inline Tensor adaptive_max_pool3d(const Tensor& input,
  AdaptiveMaxPool3dFuncOptions options) {
   return detail::adaptive_max_pool3d(input, options.output_size());
}

namespace detail {
inline std::tuple<Tensor, Tensor> adaptive_max_pool3d_with_indices(
  const Tensor& input, ExpandingArray<3> output_size) {
   return torch::adaptive_max_pool3d(input, output_size);
}
} // namespace detail

inline std::tuple<Tensor, Tensor> adaptive_max_pool3d_with_indices(
  const Tensor& input, AdaptiveMaxPool3dFuncOptions options) {
   return detail::adaptive_max_pool3d_with_indices(input, options.output_size());
}

// ============================================================================

namespace detail {
inline Tensor adaptive_avg_pool1d(const Tensor& input,
  ExpandingArray<1> output_size) {
   return torch::adaptive_avg_pool1d(input, output_size);
}
} // namespace detail

inline Tensor adaptive_avg_pool1d(const Tensor& input,
  AdaptiveAvgPool1dFuncOptions options) {
   return detail::adaptive_avg_pool1d(input, options.output_size());
}

namespace detail {
inline Tensor adaptive_avg_pool2d(const Tensor& input,
  ExpandingArray<2> output_size) {
   return torch::adaptive_avg_pool2d(input, output_size);
}
} // namespace detail

inline Tensor adaptive_avg_pool2d(const Tensor& input,
  AdaptiveAvgPool2dFuncOptions options) {
   return detail::adaptive_avg_pool2d(input, options.output_size());
}

namespace detail {
inline Tensor adaptive_avg_pool3d(const Tensor& input,
  ExpandingArray<3> output_size) {
   return torch::adaptive_avg_pool3d(input, output_size);
}
} // namespace detail

inline Tensor adaptive_avg_pool3d(const Tensor& input,
  AdaptiveAvgPool3dFuncOptions options) {
   return detail::adaptive_avg_pool3d(input, options.output_size());
}

// ============================================================================

inline std::vector<int64_t> _unpool_output_size(const Tensor& input,
  const IntArrayRef& kernel_size, const IntArrayRef& stride,
  const IntArrayRef& padding, const c10::optional<std::vector<int64_t>>& output_size) {
  auto input_size = input.sizes();
  std::vector<int64_t> default_size;
  for (size_t d = 0; d < kernel_size.size(); d++) {
    default_size.push_back((input_size[d + 2] - 1) * stride[d] +
                            kernel_size[d] - 2 * padding[d]);
  }
  if (!output_size) {
    return default_size;
  } else {
    std::vector<int64_t> output_size_;
    if (output_size->size() == kernel_size.size() + 2) {
      output_size_ = IntArrayRef(*output_size).slice(2).vec();
    }
    if (output_size_.size() != kernel_size.size()) {
      TORCH_CHECK(false, "output_size should be a sequence containing ",
                  kernel_size.size(), " or ", kernel_size.size() + 2,
                  " elements, but it has a length of '",
                  output_size_.size(), "'");
    }
    for (size_t d = 0; d < kernel_size.size(); d++) {
      const auto min_size = default_size[d] - stride[d];
      const auto max_size = default_size[d] + stride[d];
      if (!(min_size <= output_size_[d] && output_size_[d] <= max_size)) {
        TORCH_CHECK(false, "invalid output_size ", output_size_, " (dim ", d,
                    " must be between ", min_size, " and ", max_size, ")");
      }
    }
    return output_size_;
  }
}

namespace detail {
inline Tensor max_unpool1d(
    const Tensor& input,
    const Tensor& indices,
    ExpandingArray<1> kernel_size,
    ExpandingArray<1> stride,
<<<<<<< HEAD
    ExpandingArray<1> padding = 0,
    const c10::optional<std::vector<int64_t>>& output_size = c10::nullopt) {
=======
    ExpandingArray<1> padding,
    const c10::optional<IntArrayRef>& output_size) {
>>>>>>> 1e24fd37
  auto output_size_ = _unpool_output_size(input, kernel_size,
                                          stride, padding,
                                          output_size);
  output_size_.push_back(1);
  return torch::max_unpool2d(input.unsqueeze(3), indices.unsqueeze(3),
                             output_size_).squeeze(3);
}
} // namespace detail

inline Tensor max_unpool1d(const Tensor& input, const Tensor& indices,
    MaxUnpool1dFuncOptions options) {
  return detail::max_unpool1d(
    input,
    indices,
    options.kernel_size(),
    options.stride(),
    options.padding(),
    options.output_size());
}

namespace detail {
inline Tensor max_unpool2d(
  const Tensor& input,
  const Tensor& indices,
  ExpandingArray<2> kernel_size,
  ExpandingArray<2> stride,
<<<<<<< HEAD
  ExpandingArray<2> padding = 0,
  const c10::optional<std::vector<int64_t>>& output_size = c10::nullopt) {
=======
  ExpandingArray<2> padding,
  const c10::optional<IntArrayRef>& output_size) {
>>>>>>> 1e24fd37
  auto output_size_ = _unpool_output_size(input, kernel_size,
                                          stride, padding,
                                          output_size);

  return torch::max_unpool2d(input, indices, output_size_);
}
} // namespace detail

inline Tensor max_unpool2d(const Tensor& input, const Tensor& indices,
  MaxUnpool2dFuncOptions options) {
  return detail::max_unpool2d(
    input,
    indices,
    options.kernel_size(),
    options.stride(),
    options.padding(),
    options.output_size());
}

namespace detail {
inline Tensor max_unpool3d(
  const Tensor& input,
  const Tensor& indices,
  ExpandingArray<3> kernel_size,
  ExpandingArray<3> stride,
<<<<<<< HEAD
  ExpandingArray<3> padding = 0,
  const c10::optional<std::vector<int64_t>>& output_size = c10::nullopt) {
=======
  ExpandingArray<3> padding,
  const c10::optional<IntArrayRef>& output_size) {
>>>>>>> 1e24fd37
  auto output_size_ = _unpool_output_size(input, kernel_size,
                                          stride, padding,
                                          output_size);

  return torch::max_unpool3d(input, indices, output_size_,
                             stride, padding);
}
} // namespace detail

inline Tensor max_unpool3d(const Tensor& input, const Tensor& indices,
  MaxUnpool3dFuncOptions options) {
  return detail::max_unpool3d(
    input,
    indices,
    options.kernel_size(),
    options.stride(),
    options.padding(),
    options.output_size());
}

// ============================================================================

namespace detail {
inline Tensor lp_pool1d(
  const Tensor& input,
  float norm_type,
  ExpandingArray<1> kernel_size,
  ExpandingArray<1> stride,
  bool ceil_mode) {
  Tensor out = detail::avg_pool1d(
    input.pow(norm_type),
    kernel_size,
    stride,
    /*padding=*/0,
    ceil_mode);

  return (torch::sign(out) * relu(torch::abs(out))).mul((*kernel_size)[0]).pow(1. / norm_type);
}
} // namespace detail

inline Tensor lp_pool1d(const Tensor& input, LPPool1dFuncOptions options) {
  return detail::lp_pool1d(
    input,
    options.norm_type(),
    options.kernel_size(),
    options.stride(),
    options.ceil_mode());
}

namespace detail {
inline Tensor lp_pool2d(
  const Tensor& input,
  float norm_type,
  ExpandingArray<2> kernel_size,
  ExpandingArray<2> stride,
  bool ceil_mode) {
  int kw = (*kernel_size)[0];
  int kh = (*kernel_size)[1];
  Tensor out = detail::avg_pool2d(
    input.pow(norm_type),
    kernel_size,
    stride,
    /*padding=*/0,
    ceil_mode);

  return (torch::sign(out) * relu(torch::abs(out))).mul(kw * kh).pow(1. / norm_type);
}
} // namespace detail

inline Tensor lp_pool2d(const Tensor& input, LPPool2dFuncOptions options) {
  return detail::lp_pool2d(
    input,
    options.norm_type(),
    options.kernel_size(),
    options.stride(),
    options.ceil_mode());
}

} // namespace functional
} // namespace nn
} // namespace torch<|MERGE_RESOLUTION|>--- conflicted
+++ resolved
@@ -415,13 +415,8 @@
     const Tensor& indices,
     ExpandingArray<1> kernel_size,
     ExpandingArray<1> stride,
-<<<<<<< HEAD
-    ExpandingArray<1> padding = 0,
-    const c10::optional<std::vector<int64_t>>& output_size = c10::nullopt) {
-=======
     ExpandingArray<1> padding,
-    const c10::optional<IntArrayRef>& output_size) {
->>>>>>> 1e24fd37
+    const c10::optional<std::vector<int64_t>>& output_size) {
   auto output_size_ = _unpool_output_size(input, kernel_size,
                                           stride, padding,
                                           output_size);
@@ -448,13 +443,8 @@
   const Tensor& indices,
   ExpandingArray<2> kernel_size,
   ExpandingArray<2> stride,
-<<<<<<< HEAD
-  ExpandingArray<2> padding = 0,
-  const c10::optional<std::vector<int64_t>>& output_size = c10::nullopt) {
-=======
   ExpandingArray<2> padding,
-  const c10::optional<IntArrayRef>& output_size) {
->>>>>>> 1e24fd37
+  const c10::optional<std::vector<int64_t>>& output_size) {
   auto output_size_ = _unpool_output_size(input, kernel_size,
                                           stride, padding,
                                           output_size);
@@ -480,13 +470,8 @@
   const Tensor& indices,
   ExpandingArray<3> kernel_size,
   ExpandingArray<3> stride,
-<<<<<<< HEAD
-  ExpandingArray<3> padding = 0,
-  const c10::optional<std::vector<int64_t>>& output_size = c10::nullopt) {
-=======
   ExpandingArray<3> padding,
-  const c10::optional<IntArrayRef>& output_size) {
->>>>>>> 1e24fd37
+  const c10::optional<std::vector<int64_t>>& output_size) {
   auto output_size_ = _unpool_output_size(input, kernel_size,
                                           stride, padding,
                                           output_size);
