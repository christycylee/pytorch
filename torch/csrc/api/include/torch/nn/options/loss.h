#pragma once

#include <torch/arg.h>
#include <torch/enum.h>
#include <torch/csrc/WindowsTorchApiMacro.h>
#include <torch/types.h>

namespace torch {
namespace nn {

/// Options for a L1 loss module.
struct TORCH_API L1LossOptions {
  typedef c10::variant<enumtype::kNone, enumtype::kMean, enumtype::kSum> reduction_t;

  TORCH_OPTIONS_CTOR_VARIANT_ARG3(L1LossOptions, reduction, kNone, kMean, kSum)

  /// Specifies the reduction to apply to the output.
  TORCH_ARG(reduction_t, reduction) = torch::kMean;
};

// ============================================================================

/// Options for a KLDiv loss module.
struct TORCH_API KLDivLossOptions {
  typedef c10::variant<enumtype::kNone, enumtype::kBatchMean, enumtype::kSum, enumtype::kMean> reduction_t;

  TORCH_OPTIONS_CTOR_VARIANT_ARG4(KLDivLossOptions, reduction, kNone, kBatchMean, kSum, kMean)

  /// Specifies the reduction to apply to the output.
  /// ``'none'`` | ``'batchmean'`` | ``'sum'`` | ``'mean'``. Default: ``'mean'``
  TORCH_ARG(reduction_t, reduction) = torch::kMean;
};

// ============================================================================

/// Options for a MSE loss module.
struct TORCH_API MSELossOptions {
  typedef c10::variant<enumtype::kNone, enumtype::kMean, enumtype::kSum> reduction_t;

  TORCH_OPTIONS_CTOR_VARIANT_ARG3(MSELossOptions, reduction, kNone, kMean, kSum)

  /// Specifies the reduction to apply to the output.
  /// ``'none'`` | ``'mean'`` | ``'sum'``. Default: ``'mean'``
  TORCH_ARG(reduction_t, reduction) = torch::kMean;
};

// ============================================================================

/// Options for a BCE loss module.
struct TORCH_API BCELossOptions {
  typedef c10::variant<enumtype::kNone, enumtype::kMean, enumtype::kSum> reduction_t;

  /// A manual rescaling weight given to the loss of each batch element.
  TORCH_ARG(Tensor, weight) = {};
  /// Specifies the reduction to apply to the output.
  /// ``'none'`` | ``'mean'`` | ``'sum'``. Default: ``'mean'``
  TORCH_ARG(reduction_t, reduction) = torch::kMean;
};

// ============================================================================

/// Options for a Hinge Embedding loss functional and module.
struct TORCH_API HingeEmbeddingLossOptions {
  typedef c10::variant<enumtype::kNone, enumtype::kMean, enumtype::kSum> reduction_t;

  /// Specifies the threshold for which the distance of a negative sample must
  /// reach in order to incur zero loss. Default: 1
  TORCH_ARG(double, margin) = 1.0;
  /// Specifies the reduction to apply to the output. Default: Mean
  TORCH_ARG(reduction_t, reduction) = torch::kMean;
};

// ============================================================================

/// Options for a multi-margin loss functional and module.
struct TORCH_API MultiMarginLossOptions {
  typedef c10::variant<enumtype::kNone, enumtype::kMean, enumtype::kSum> reduction_t;

  /// Has a default value of :math:`1`. :math:`1` and :math:`2`
  /// are the only supported values.
  TORCH_ARG(int64_t, p) = 1;
  /// Has a default value of :math:`1`.
  TORCH_ARG(double, margin) = 1.0;
  /// A manual rescaling weight given to each
  /// class. If given, it has to be a Tensor of size `C`. Otherwise, it is
  /// treated as if having all ones.
  TORCH_ARG(Tensor, weight) = Tensor();
  /// Specifies the reduction to apply to the output:
  /// ``'none'`` | ``'mean'`` | ``'sum'``. ``'none'``: no reduction will be applied,
  /// ``'mean'``: the sum of the output will be divided by the number of
  /// elements in the output, ``'sum'``: the output will be summed. Default: ``'mean'``
  TORCH_ARG(reduction_t, reduction) = torch::kMean;
};

// ============================================================================

/// Options for a Hinge Embedding loss functional and module.
struct TORCH_API CosineEmbeddingLossOptions {
  typedef c10::variant<enumtype::kNone, enumtype::kMean, enumtype::kSum> reduction_t;

  /// Specifies the threshold for which the distance of a negative sample must
  /// reach in order to incur zero loss. Should be a number from -1 to 1, 0
  /// to 0.5 is suggested. Default: 0.0
  TORCH_ARG(double, margin) = 0.0;
  /// Specifies the reduction to apply to the output. Default: Mean
  TORCH_ARG(reduction_t, reduction) = torch::kMean;
};

// ============================================================================

/// Options for a multi-label margin loss functional and module.
struct TORCH_API MultiLabelMarginLossOptions {
  typedef c10::variant<enumtype::kNone, enumtype::kMean, enumtype::kSum> reduction_t;

  TORCH_OPTIONS_CTOR_VARIANT_ARG3(MultiLabelMarginLossOptions, reduction, kNone, kMean, kSum)

  /// Specifies the reduction to apply to the output: 'none' | 'mean' | 'sum'.
  /// 'none': no reduction will be applied, 'mean': the sum of the output will
  /// be divided by the number of elements in the output, 'sum': the output will
  /// be summed. Default: 'mean'
  TORCH_ARG(reduction_t, reduction) = torch::kMean;
};

// ============================================================================

/// Options for a soft margin loss functional and module.
struct TORCH_API SoftMarginLossOptions {
  typedef c10::variant<enumtype::kNone, enumtype::kMean, enumtype::kSum> reduction_t;

  TORCH_OPTIONS_CTOR_VARIANT_ARG3(SoftMarginLossOptions, reduction, kNone, kMean, kSum)

  /// Specifies the reduction to apply to the output: 'none' | 'mean' | 'sum'.
  /// 'none': no reduction will be applied, 'mean': the sum of the output will
  /// be divided by the number of elements in the output, 'sum': the output will
  /// be summed. Default: 'mean'
  TORCH_ARG(reduction_t, reduction) = torch::kMean;
};

// ============================================================================

/// Options for a multi-label soft margin loss functional and module.
struct TORCH_API MultiLabelSoftMarginLossOptions {
  typedef c10::variant<enumtype::kNone, enumtype::kMean, enumtype::kSum> reduction_t;

  /// A manual rescaling weight given to each
  /// class. If given, it has to be a Tensor of size `C`. Otherwise, it is
  /// treated as if having all ones.
  TORCH_ARG(Tensor, weight) = Tensor();

  /// Specifies the reduction to apply to the output: 'none' | 'mean' | 'sum'.
  /// 'none': no reduction will be applied, 'mean': the sum of the output will
  /// be divided by the number of elements in the output, 'sum': the output will
  /// be summed. Default: 'mean'
  TORCH_ARG(reduction_t, reduction) = torch::kMean;
};

// ============================================================================

/// Options for a triplet-margin-Loss functional and module.
struct TORCH_API TripletMarginLossOptions {
  typedef c10::variant<enumtype::kNone, enumtype::kMean, enumtype::kSum> reduction_t;

  /// Specifies the threshold for which the distance of a negative sample must
  /// reach in order to incur zero loss. Default: 1
  TORCH_ARG(double, margin) = 1.0;
  /// Specifies the norm degree for pairwise distance. Default: 2
  TORCH_ARG(double, p) = 2.0;
  TORCH_ARG(double, eps) = 1e-6;
  /// The distance swap is described in detail in the paper Learning shallow
  /// convolutional feature descriptors with triplet losses by V. Balntas,
  /// E. Riba et al. Default: False
  TORCH_ARG(bool, swap) = false;
  /// Specifies the reduction to apply to the output. Default: Mean
  TORCH_ARG(reduction_t, reduction) = torch::kMean;
};

// ============================================================================

/// Options for The Connectionist Temporal Classification loss functional and module.
struct TORCH_API CTCLossOptions {
  typedef c10::variant<enumtype::kNone, enumtype::kMean, enumtype::kSum> reduction_t;

  /// blank label. Default `0`.
  TORCH_ARG(int64_t, blank) = 0;
  /// Specifies the reduction to apply to the output. Default: Mean
  TORCH_ARG(reduction_t, reduction) = torch::kMean;
  /// Whether to zero infinite losses and the associated gradients.
  /// Default: `false`. Infinite losses mainly occur when the inputs are
  /// too short to be aligned to the targets.
  TORCH_ARG(bool, zero_infinity) = false;
};

// ============================================================================

/// Options for PoissonNLLLoss functional and module.
struct TORCH_API PoissonNLLLossOptions {
  typedef c10::variant<enumtype::kNone, enumtype::kMean, enumtype::kSum> reduction_t;

  /// if true the loss is computed as `exp(input) - target * input`,
  /// if false the loss is `input - target * log(input + eps)`.
  TORCH_ARG(bool, log_input) = true;
  /// whether to compute full loss, i.e. to add the Stirling approximation term
  /// target * log(target) - target + 0.5 * log(2 * pi * target).
  TORCH_ARG(bool, full) = false;
  /// Small value to avoid evaluation of `log(0)` when `log_input = false`.
  /// Default: 1e-8
  TORCH_ARG(double, eps) = 1e-8;
  /// Specifies the reduction to apply to the output. Default: Mean
  TORCH_ARG(reduction_t, reduction) = torch::kMean;
};

// ============================================================================

<<<<<<< HEAD
/// Options for BCEWithLogitsLoss functional and module.
struct TORCH_API BCEWithLogitsLossOptions {
  typedef c10::variant<enumtype::kNone, enumtype::kMean, enumtype::kSum> reduction_t;
  /// A manual rescaling weight given to the loss of each batch element.
  /// If given, has to be a Tensor of size `nbatch`.
  TORCH_ARG(Tensor, weight) = {};
  /// Specifies the reduction to apply to the output. Default: Mean
  TORCH_ARG(reduction_t, reduction) = torch::kMean;
  /// A weight of positive examples.
  /// Must be a vector with length equal to the number of classes.
  TORCH_ARG(Tensor, pos_weight) = {};
=======
/// Options for MarginRankingLoss functional and module.
struct TORCH_API MarginRankingLossOptions {
  typedef c10::variant<enumtype::kNone, enumtype::kMean, enumtype::kSum> reduction_t;

  /// Has a default value of `0`.
  TORCH_ARG(float, margin) = 0;
  /// Specifies the reduction to apply to the output. Default: Mean
  TORCH_ARG(reduction_t, reduction) = torch::kMean;
>>>>>>> c81aa1fc
};

} // namespace nn
} // namespace torch<|MERGE_RESOLUTION|>--- conflicted
+++ resolved
@@ -211,7 +211,18 @@
 
 // ============================================================================
 
-<<<<<<< HEAD
+/// Options for MarginRankingLoss functional and module.
+struct TORCH_API MarginRankingLossOptions {
+  typedef c10::variant<enumtype::kNone, enumtype::kMean, enumtype::kSum> reduction_t;
+
+  /// Has a default value of `0`.
+  TORCH_ARG(float, margin) = 0;
+  /// Specifies the reduction to apply to the output. Default: Mean
+  TORCH_ARG(reduction_t, reduction) = torch::kMean;
+};
+
+// ============================================================================
+
 /// Options for BCEWithLogitsLoss functional and module.
 struct TORCH_API BCEWithLogitsLossOptions {
   typedef c10::variant<enumtype::kNone, enumtype::kMean, enumtype::kSum> reduction_t;
@@ -223,16 +234,6 @@
   /// A weight of positive examples.
   /// Must be a vector with length equal to the number of classes.
   TORCH_ARG(Tensor, pos_weight) = {};
-=======
-/// Options for MarginRankingLoss functional and module.
-struct TORCH_API MarginRankingLossOptions {
-  typedef c10::variant<enumtype::kNone, enumtype::kMean, enumtype::kSum> reduction_t;
-
-  /// Has a default value of `0`.
-  TORCH_ARG(float, margin) = 0;
-  /// Specifies the reduction to apply to the output. Default: Mean
-  TORCH_ARG(reduction_t, reduction) = torch::kMean;
->>>>>>> c81aa1fc
 };
 
 } // namespace nn
