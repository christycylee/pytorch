--- conflicted
+++ resolved
@@ -48,22 +48,14 @@
   PythonRpcHandler(PythonRpcHandler&&) = delete;
   PythonRpcHandler& operator=(PythonRpcHandler&&) = delete;
 
-<<<<<<< HEAD
-  // Ref to `torch.distributed.rpc.internal._python_udf_run`.
-  py::object pythonUDFRun_;
-
-  // Ref to `torch.distributed.rpc.internal._python_udf_load_result`.
-  py::object pythonUDFLoadResult_;
-=======
-  // Ref to `torch.distributed.internal_rpc_utils._run_function`.
+  // Ref to `torch.distributed.rpc.internal._run_function`.
   py::object pyRunFunction_;
 
-  // Ref to `torch.distributed.internal_rpc_utils._load_return_value`.
+  // Ref to `torch.distributed.rpc.internal._load_return_value`.
   py::object pyLoadReturnValue_;
 
-  // Ref to `torch.distributed.internal_rpc_utils.serialize`.
+  // Ref to `torch.distributed.rpc.internal.serialize`.
   py::object pySerialize_;
->>>>>>> 54a4be00
 };
 
 } // namespace rpc
