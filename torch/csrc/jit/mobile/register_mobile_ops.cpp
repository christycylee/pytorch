#include <ATen/core/op_registration/op_registration.h>
#include <ATen/ATen.h>
#include <ATen/core/stack.h>

using Stack = std::vector<c10::IValue>;
using torch::jit::peek;
using torch::jit::drop;
using torch::jit::pack;
using torch::jit::push;
using torch::jit::pop;

namespace {
at::Tensor toOptionalTensor(const c10::IValue& v) {
  if (v.isNone()) {
    return at::Tensor();
  }
  return v.toTensor();
}

at::Tensor optional_to_tensor(c10::optional<at::Tensor> v) {
  return v.has_value() ? *v : at::Tensor();
}

template <typename T>
void listAppend(Stack& stack) {
  T el = pop(stack).to<T>();
  c10::List<T> list = pop(stack).to<c10::List<T>>();

  list.push_back(std::move(el));
  push(stack, std::move(list));
}
}

static auto registry0 = torch::RegisterOperators().op(
  "_aten::add.Tensor",
  torch::RegisterOperators::options().kernel(c10::TensorTypeId::CPUTensorId,
  [](at::Tensor a, at::Tensor b, at::Scalar c) -> at::Tensor {
    return at::add(a, b, c);
  })
).op(
  "_aten::add.Scalar",
  torch::RegisterOperators::options().kernel(c10::TensorTypeId::CPUTensorId,
  [](at::Tensor a, at::Scalar b, at::Scalar c) -> at::Tensor {
    return at::add(a, b, c);
  })
).op(
  "_aten::add_.Tensor",
  torch::RegisterOperators::options().kernel(c10::TensorTypeId::CPUTensorId,
                                           [](at::Tensor a, at::Tensor b, at::Scalar c) -> at::Tensor {
                                             return at::add(a, b, c);
                                           })
).op(
  "_aten::adaptive_avg_pool2d(Tensor self, int[2] output_size) -> Tensor",
  torch::RegisterOperators::options().kernel(c10::TensorTypeId::CPUTensorId,
  [](c10::OperatorKernel* kernel, Stack* stack) {
  #ifdef USE_STATIC_DISPATCH
   at::AutoNonVariableTypeMode non_var_type_mode(true);
  #endif
   auto result_ = at::adaptive_avg_pool2d(
       (std::move(peek(*stack, 0, 2))).toTensor(),
       (std::move(peek(*stack, 1, 2))).toIntListRef()
       );
   drop(*stack, 2);
   pack(*stack, std::move(result_));
  })
).op(
  "_aten::mm",
  torch::RegisterOperators::options().kernel(c10::TensorTypeId::CPUTensorId,
  [](at::Tensor a, at::Tensor b) -> at::Tensor {
    return at::mm(a, b);
  })
).op(
  "_aten::_convolution(Tensor input, Tensor weight, Tensor? bias, int[] stride, int[] padding, int[] dilation, bool transposed, int[] output_padding, int groups, bool benchmark, bool deterministic, bool cudnn_enabled) -> Tensor",
  torch::RegisterOperators::options().kernel(c10::TensorTypeId::CPUTensorId,
  [](c10::OperatorKernel* kernel, Stack* stack) {
#ifdef USE_STATIC_DISPATCH
     at::AutoNonVariableTypeMode non_var_type_mode(true);
#endif
     auto result_ = at::_convolution(
         (std::move(peek(*stack, 0, 12))).toTensor(),
         (std::move(peek(*stack, 1, 12))).toTensor(),
         toOptionalTensor((std::move(peek(*stack, 2, 12)))),
         (std::move(peek(*stack, 3, 12))).toIntListRef(),
         (std::move(peek(*stack, 4, 12))).toIntListRef(),
         (std::move(peek(*stack, 5, 12))).toIntListRef(),
         (std::move(peek(*stack, 6, 12))).toBool(),
         (std::move(peek(*stack, 7, 12))).toIntListRef(),
         (std::move(peek(*stack, 8, 12))).toInt(),
         (std::move(peek(*stack, 9, 12))).toBool(),
         (std::move(peek(*stack, 10, 12))).toBool(),
         (std::move(peek(*stack, 11, 12))).toBool()
         );
     drop(*stack, 12);
     pack(*stack, std::move(result_));
   })
).op(
  "_aten::conv2d(Tensor input, Tensor weight, Tensor? bias=None, int[2] stride=1, int[2] padding=0, int[2] dilation=1, int groups=1) -> Tensor",
  torch::RegisterOperators::options().kernel(c10::TensorTypeId::CPUTensorId,
  [](c10::OperatorKernel* kernel, Stack* stack) {
#ifdef USE_STATIC_DISPATCH
     at::AutoNonVariableTypeMode non_var_type_mode(true);
#endif
     auto result_ = at::conv2d(
         (std::move(peek(*stack, 0, 7))).toTensor(),
         (std::move(peek(*stack, 1, 7))).toTensor(),
         toOptionalTensor((std::move(peek(*stack, 2, 7)))),
         (std::move(peek(*stack, 3, 7))).toIntListRef(),
         (std::move(peek(*stack, 4, 7))).toIntListRef(),
         (std::move(peek(*stack, 5, 7))).toIntListRef(),
         (std::move(peek(*stack, 6, 7))).toInt()
         );
     drop(*stack, 7);
     pack(*stack, std::move(result_));
  })
).op(
  "_aten::batch_norm",
  torch::RegisterOperators::options().kernel(c10::TensorTypeId::CPUTensorId,
  [] (at::Tensor input, c10::optional<at::Tensor> weight, c10::optional<at::Tensor> bias,
    c10::optional<at::Tensor> running_mean, c10::optional<at::Tensor> running_var,
    bool training, double momentum, double eps, bool cudnn_enabled) {
   return at::batch_norm(input, optional_to_tensor(weight), optional_to_tensor(bias),
                         optional_to_tensor(running_mean), optional_to_tensor(running_var),
                         training, momentum, eps, cudnn_enabled);
  })
).op(
  "_aten::max_pool2d_with_indices(Tensor self, int[2] kernel_size, int[2] stride=[], int[2] padding=0, int[2] dilation=1, bool ceil_mode=False) -> (Tensor, Tensor)",
  torch::RegisterOperators::options().kernel(c10::TensorTypeId::CPUTensorId,
  [](c10::OperatorKernel* kernel, Stack* stack) {
  #ifdef USE_STATIC_DISPATCH
     at::AutoNonVariableTypeMode non_var_type_mode(true);
  #endif
     auto result_ = at::max_pool2d_with_indices(
         (std::move(peek(*stack, 0, 6))).toTensor(),
         (std::move(peek(*stack, 1, 6))).toIntListRef(),
         (std::move(peek(*stack, 2, 6))).toIntListRef(),
         (std::move(peek(*stack, 3, 6))).toIntListRef(),
         (std::move(peek(*stack, 4, 6))).toIntListRef(),
         (std::move(peek(*stack, 5, 6))).toBool()
         );
     drop(*stack, 6);
     pack(*stack, std::move(result_));
  })
).op(
  "_aten::max_pool2d(Tensor self, int[2] kernel_size, int[2] stride=[], int[2] padding=0, int[2] dilation=1, bool ceil_mode=False) -> Tensor",
  torch::RegisterOperators::options().kernel(c10::TensorTypeId::CPUTensorId,
  [](c10::OperatorKernel* kernel, Stack* stack) {
#ifdef USE_STATIC_DISPATCH
   at::AutoNonVariableTypeMode non_var_type_mode(true);
#endif
   auto result_ = at::max_pool2d(
       (std::move(peek(*stack, 0, 6))).toTensor(),
       (std::move(peek(*stack, 1, 6))).toIntListRef(),
       (std::move(peek(*stack, 2, 6))).toIntListRef(),
       (std::move(peek(*stack, 3, 6))).toIntListRef(),
       (std::move(peek(*stack, 4, 6))).toIntListRef(),
       (std::move(peek(*stack, 5, 6))).toBool()
       );
   drop(*stack, 6);
   pack(*stack, std::move(result_));
  })
).op(
  "_aten::threshold",
  torch::RegisterOperators::options().kernel(c10::TensorTypeId::CPUTensorId,
  [](at::Tensor self, at::Scalar threshold, at::Scalar value) {
   return at::threshold_(self, threshold, value);
  })
).op(
  "_aten::relu(Tensor self) -> Tensor",
  torch::RegisterOperators::options().kernel(c10::TensorTypeId::CPUTensorId,
  [](c10::OperatorKernel* kernel, Stack* stack) {

  #ifdef USE_STATIC_DISPATCH
  at::AutoNonVariableTypeMode non_var_type_mode(true);
  #endif
  auto result_ = at::relu(
  (std::move(peek(*stack, 0, 1))).toTensor()
  );
  drop(*stack, 1);
  pack(*stack, std::move(result_));
})
).op(
  "_aten::relu_",
  torch::RegisterOperators::options().kernel(c10::TensorTypeId::CPUTensorId,
  [](at::Tensor a) -> at::Tensor {
    return at::relu_(a);
  })
).op(
  "_aten::t(Tensor(a) self) -> Tensor(a)",
  torch::RegisterOperators::options().kernel(c10::TensorTypeId::CPUTensorId,
  [](c10::OperatorKernel* kernel, Stack* stack) {

  #ifdef USE_STATIC_DISPATCH
  at::AutoNonVariableTypeMode non_var_type_mode(true);
  #endif
  auto result_ = at::t(
  (std::move(peek(*stack, 0, 1))).toTensor()
  );
  drop(*stack, 1);
  pack(*stack, std::move(result_));
  }).aliasAnalysis(c10::AliasAnalysisKind::FROM_SCHEMA)
).op(
  "_aten::size.int",
  torch::RegisterOperators::options().kernel(c10::TensorTypeId::CPUTensorId,
  [](at::Tensor a, int64_t dim) -> int64_t {
   return at::size(a, dim);
  })
).op(
  "_aten::addmm(Tensor self, Tensor mat1, Tensor mat2, *, Scalar beta=1, Scalar alpha=1) -> Tensor",
  torch::RegisterOperators::options().kernel(c10::TensorTypeId::CPUTensorId,
  [](c10::OperatorKernel* kernel, Stack* stack) {

  #ifdef USE_STATIC_DISPATCH
  at::AutoNonVariableTypeMode non_var_type_mode(true);
  #endif
  constexpr size_t nvar = 5;
  auto result_ = at::addmm(
  (std::move(peek(*stack, 0, nvar))).toTensor(),
  (std::move(peek(*stack, 1, nvar))).toTensor(),
  (std::move(peek(*stack, 2, nvar))).toTensor(),
  (std::move(peek(*stack, 3, nvar))).toScalar(),
  (std::move(peek(*stack, 4, nvar))).toScalar()
  );
  drop(*stack, 5);
  pack(*stack, std::move(result_));
  })
).op(
  "_aten::view(Tensor(a) self, int[] size) -> Tensor(a)",
  torch::RegisterOperators::options().kernel(c10::TensorTypeId::CPUTensorId,
  [](c10::OperatorKernel* kernel, Stack* stack) {
#ifdef USE_STATIC_DISPATCH
   at::AutoNonVariableTypeMode non_var_type_mode(true);
#endif
   auto result_ = ((std::move(peek(*stack, 0, 2))).toTensor()).view(
       (std::move(peek(*stack, 1, 2))).toIntListRef()
       );
   drop(*stack, 2);
   pack(*stack, std::move(result_));
  }).aliasAnalysis(c10::AliasAnalysisKind::FROM_SCHEMA)
).op(
  "_aten::dim",
  torch::RegisterOperators::options().kernel(c10::TensorTypeId::CPUTensorId,
  [](at::Tensor a) -> int64_t {
   return a.dim();
  })
).op(
  "_aten::eq",
  torch::RegisterOperators::options().catchAllKernel(
    [](int64_t a, int64_t b) -> bool {
      return a == b;
    })
).op(
  "_aten::log_softmax",
  torch::RegisterOperators::options().kernel(c10::TensorTypeId::CPUTensorId,
  [](at::Tensor a, int64_t b, c10::optional<int64_t> c) -> at::Tensor {
    if (c.has_value()) {
     return at::log_softmax(a, b, static_cast<c10::ScalarType>(c.value()));
    } else {
     return at::log_softmax(a, b);
    }
  })
).op(
  "_aten::flatten.using_ints(Tensor self, int start_dim=0, int end_dim=-1) -> Tensor",
  torch::RegisterOperators::options().kernel(c10::TensorTypeId::CPUTensorId,
  [](c10::OperatorKernel* kernel, Stack* stack) {
  #ifdef USE_STATIC_DISPATCH
     at::AutoNonVariableTypeMode non_var_type_mode(true);
  #endif
     auto result_ = at::flatten(
         (std::move(peek(*stack, 0, 3))).toTensor(),
         (std::move(peek(*stack, 1, 3))).toInt(),
         (std::move(peek(*stack, 2, 3))).toInt()
     );
     drop(*stack, 3);
     pack(*stack, std::move(result_));
  })
).op(
  "_aten::Int",
  torch::RegisterOperators::options().kernel(c10::TensorTypeId::CPUTensorId,
                                           [](at::Tensor a) -> int64_t {
                                             return a.item<int64_t>();
  })
).op(
  "_prim::NumToTensor",
  torch::RegisterOperators::options().catchAllKernel(
  [](at::Scalar s) -> at::Tensor {
      return at::scalar_to_tensor(s);
  })
).op(
  // Dummy operator that does nothing. Used to reserve a location of an operator table.
  "_prim::ListConstruct.int",
  torch::RegisterOperators::options().catchAllKernel(
  []() {
  })
).op(
  "_prim::ListConstruct.float",
  torch::RegisterOperators::options().catchAllKernel(
  []() {
  })
).op(
  "_prim::ListConstruct.bool",
  torch::RegisterOperators::options().catchAllKernel(
  []() {
  })
).op(
  "_prim::ListConstruct.tensor",
  torch::RegisterOperators::options().catchAllKernel(
  []() {
  })
).op(
  "_prim::ListConstruct.generic",
  torch::RegisterOperators::options().catchAllKernel(
  []() {
  })
).op(
<<<<<<< HEAD
  "_aten::append.Tensor(Tensor self) -> void",
  torch::RegisterOperators::options().kernel(c10::TensorTypeId::CPUTensorId,
  [](c10::OperatorKernel* kernel, Stack* stack) {
    listAppend<at::Tensor>(*stack);
  })
).op(
  "_aten::append.int(int self) -> void",
  torch::RegisterOperators::options().catchAllKernel(
  [](c10::OperatorKernel* kernel, Stack* stack) {
    listAppend<int64_t>(*stack);
=======
  "_prim::TupleConstruct",
  torch::RegisterOperators::options().catchAllKernel(
  []() {
  })
).op(
  "_prim::TupleUnpack",
  torch::RegisterOperators::options().catchAllKernel(
  []() {
  })
).op(
  "_aten::format",
  torch::RegisterOperators::options().catchAllKernel(
  []() {
>>>>>>> 38d1080a
  })
);<|MERGE_RESOLUTION|>--- conflicted
+++ resolved
@@ -312,7 +312,21 @@
   []() {
   })
 ).op(
-<<<<<<< HEAD
+  "_prim::TupleConstruct",
+  torch::RegisterOperators::options().catchAllKernel(
+  []() {
+  })
+).op(
+  "_prim::TupleUnpack",
+  torch::RegisterOperators::options().catchAllKernel(
+  []() {
+  })
+).op(
+  "_aten::format",
+  torch::RegisterOperators::options().catchAllKernel(
+  []() {
+  })
+).op(
   "_aten::append.Tensor(Tensor self) -> void",
   torch::RegisterOperators::options().kernel(c10::TensorTypeId::CPUTensorId,
   [](c10::OperatorKernel* kernel, Stack* stack) {
@@ -323,20 +337,5 @@
   torch::RegisterOperators::options().catchAllKernel(
   [](c10::OperatorKernel* kernel, Stack* stack) {
     listAppend<int64_t>(*stack);
-=======
-  "_prim::TupleConstruct",
-  torch::RegisterOperators::options().catchAllKernel(
-  []() {
-  })
-).op(
-  "_prim::TupleUnpack",
-  torch::RegisterOperators::options().catchAllKernel(
-  []() {
-  })
-).op(
-  "_aten::format",
-  torch::RegisterOperators::options().catchAllKernel(
-  []() {
->>>>>>> 38d1080a
-  })
-);+  })
+);
