from __future__ import absolute_import, division, print_function, unicode_literals

import sys

<<<<<<< HEAD
from .backend_registry import *  # noqa: F401
from .constants import DEFAULT_RPC_TIMEOUT, DEFAULT_NUM_SEND_RECV_THREADS
=======
from . import backend_registry
>>>>>>> 28be2d49


if sys.version_info >= (3, 0):
    from . import api
    from .api import _init_rpc
    from .api import *  # noqa: F401
    import torch.distributed.autograd

    def init_model_parallel(
        self_name,
        backend=backend_registry.BackendType.PROCESS_GROUP,
        init_method=None,
        self_rank=-1,
        worker_name_to_id=None,
        num_send_recv_threads=DEFAULT_NUM_SEND_RECV_THREADS,
        rpc_timeout=DEFAULT_RPC_TIMEOUT
    ):
        r"""
        Initializes model parallel primitives such as the local rpc agent
        and distributed autograd.

        Initializes the local RPC agent which immediately makes the current
        process ready to send and receive RPCs. The caller needs to make
        sure the specified backend is properly intialized before calling
        this method. For example, to use ``pg`` (ProcessGroup) backend,
        ``init_process_group`` must be invoked prior to this method.

        Arguments:
            backend (Enum): type of RPC backend implementation.
                        Currently, process group backend is the only
                        available backend implementation. (default:
                        ``RpcBackend.PROCESS_GROUP``).
            self_name (str): a globally unique name of this node. (e.g.,
                        ``Trainer3``, ``ParameterServer2``, ``Master``,
                        ``Worker1``) Name can only contain number, alphabet,
                        underscore, and/or dash, and must be shorter than
                        128 characters.
            self_rank (int): a globally unique id/rank of this node.
            init_method(str): backend specific init arguments.
            num_send_recv_threads(int): Number of threads for send/recv work.
            rpc_timeout (datetime.timedelta): Timeout for RPCs. Defaults to 10 seconds.
        """
        # Rendezvous.
        world_size = len(worker_name_to_id)
        rendezvous_iterator = torch.distributed.rendezvous(
            init_method, rank=self_rank, world_size=world_size
        )
        store, _, _ = next(rendezvous_iterator)

        # Initialize RPC.
        _init_rpc(
            backend,
            store,
            self_name,
            self_rank,
            worker_name_to_id,
            num_send_recv_threads,
            rpc_timeout
        )

        # Initialize Autograd.
        torch.distributed.autograd._init(api._agent.get_worker_info().id)<|MERGE_RESOLUTION|>--- conflicted
+++ resolved
@@ -2,12 +2,8 @@
 
 import sys
 
-<<<<<<< HEAD
-from .backend_registry import *  # noqa: F401
+from . import backend_registry
 from .constants import DEFAULT_RPC_TIMEOUT, DEFAULT_NUM_SEND_RECV_THREADS
-=======
-from . import backend_registry
->>>>>>> 28be2d49
 
 
 if sys.version_info >= (3, 0):
